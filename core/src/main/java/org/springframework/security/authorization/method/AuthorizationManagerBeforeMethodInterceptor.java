/*
 * Copyright 2002-2024 the original author or authors.
 *
 * Licensed under the Apache License, Version 2.0 (the "License");
 * you may not use this file except in compliance with the License.
 * You may obtain a copy of the License at
 *
 *      https://www.apache.org/licenses/LICENSE-2.0
 *
 * Unless required by applicable law or agreed to in writing, software
 * distributed under the License is distributed on an "AS IS" BASIS,
 * WITHOUT WARRANTIES OR CONDITIONS OF ANY KIND, either express or implied.
 * See the License for the specific language governing permissions and
 * limitations under the License.
 */

package org.springframework.security.authorization.method;

import java.util.function.Supplier;

import jakarta.annotation.security.DenyAll;
import jakarta.annotation.security.PermitAll;
import jakarta.annotation.security.RolesAllowed;
import org.aopalliance.aop.Advice;
import org.aopalliance.intercept.MethodInterceptor;
import org.aopalliance.intercept.MethodInvocation;
import org.apache.commons.logging.Log;
import org.apache.commons.logging.LogFactory;

import org.springframework.aop.Pointcut;
import org.springframework.core.log.LogMessage;
import org.springframework.security.access.AccessDeniedException;
import org.springframework.security.access.annotation.Secured;
import org.springframework.security.access.prepost.PreAuthorize;
import org.springframework.security.authentication.AuthenticationCredentialsNotFoundException;
import org.springframework.security.authorization.AuthorizationDeniedException;
import org.springframework.security.authorization.AuthorizationEventPublisher;
import org.springframework.security.authorization.AuthorizationManager;
import org.springframework.security.authorization.AuthorizationResult;
import org.springframework.security.core.Authentication;
import org.springframework.security.core.context.SecurityContextHolder;
import org.springframework.security.core.context.SecurityContextHolderStrategy;
import org.springframework.util.Assert;

/**
 * A {@link MethodInterceptor} which uses a {@link AuthorizationManager} to determine if
 * an {@link Authentication} may invoke the given {@link MethodInvocation}
 *
 * @author Evgeniy Cheban
 * @author Josh Cummings
 * @since 5.6
 * 所有请求会进入该拦截器方法中，执行invoke方法，调用attemptAuthorization权限认证方法
 */
public final class AuthorizationManagerBeforeMethodInterceptor implements AuthorizationAdvisor {

	private Supplier<SecurityContextHolderStrategy> securityContextHolderStrategy = SecurityContextHolder::getContextHolderStrategy;

	private final Log logger = LogFactory.getLog(this.getClass());

	private final Pointcut pointcut;

	private final AuthorizationManager<MethodInvocation> authorizationManager;

	private final MethodAuthorizationDeniedHandler defaultHandler = new ThrowingMethodAuthorizationDeniedHandler();

	private int order = AuthorizationInterceptorsOrder.FIRST.getOrder();

	private AuthorizationEventPublisher eventPublisher = new NoOpAuthorizationEventPublisher();

	/**
	 * Creates an instance.
	 * @param pointcut the {@link Pointcut} to use
	 * @param authorizationManager the {@link AuthorizationManager} to use
	 */
	public AuthorizationManagerBeforeMethodInterceptor(Pointcut pointcut,
			AuthorizationManager<MethodInvocation> authorizationManager) {
		Assert.notNull(pointcut, "pointcut cannot be null");
		Assert.notNull(authorizationManager, "authorizationManager cannot be null");
		this.pointcut = pointcut;
		this.authorizationManager = authorizationManager;
	}

	/**
	 * Creates an interceptor for the {@link PreAuthorize} annotation
	 * @return the interceptor
	 */
	public static AuthorizationManagerBeforeMethodInterceptor preAuthorize() {
		return preAuthorize(new PreAuthorizeAuthorizationManager());
	}

	/**
	 * Creates an interceptor for the {@link PreAuthorize} annotation
	 * @param authorizationManager the {@link PreAuthorizeAuthorizationManager} to use
	 * @return the interceptor
	 */
	public static AuthorizationManagerBeforeMethodInterceptor preAuthorize(
			PreAuthorizeAuthorizationManager authorizationManager) {
		AuthorizationManagerBeforeMethodInterceptor interceptor = new AuthorizationManagerBeforeMethodInterceptor(
				AuthorizationMethodPointcuts.forAnnotations(PreAuthorize.class), authorizationManager);
		interceptor.setOrder(AuthorizationInterceptorsOrder.PRE_AUTHORIZE.getOrder());
		return interceptor;
	}

	/**
	 * Creates an interceptor for the {@link PreAuthorize} annotation
	 * @param authorizationManager the {@link AuthorizationManager} to use
	 * @return the interceptor
	 * @since 6.0
	 */
	public static AuthorizationManagerBeforeMethodInterceptor preAuthorize(
			AuthorizationManager<MethodInvocation> authorizationManager) {
		AuthorizationManagerBeforeMethodInterceptor interceptor = new AuthorizationManagerBeforeMethodInterceptor(
				AuthorizationMethodPointcuts.forAnnotations(PreAuthorize.class), authorizationManager);
		interceptor.setOrder(AuthorizationInterceptorsOrder.PRE_AUTHORIZE.getOrder());
		return interceptor;
	}

	/**
	 * Creates an interceptor for the {@link Secured} annotation
	 * @return the interceptor
	 */
	public static AuthorizationManagerBeforeMethodInterceptor secured() {
		return secured(new SecuredAuthorizationManager());
	}

	/**
	 * Creates an interceptor for the {@link Secured} annotation
	 * @param authorizationManager the {@link SecuredAuthorizationManager} to use
	 * @return the interceptor
	 */
	public static AuthorizationManagerBeforeMethodInterceptor secured(
			SecuredAuthorizationManager authorizationManager) {
		AuthorizationManagerBeforeMethodInterceptor interceptor = new AuthorizationManagerBeforeMethodInterceptor(
				AuthorizationMethodPointcuts.forAnnotations(Secured.class), authorizationManager);
		interceptor.setOrder(AuthorizationInterceptorsOrder.SECURED.getOrder());
		return interceptor;
	}

	/**
	 * Creates an interceptor for the {@link Secured} annotation
	 * @param authorizationManager the {@link AuthorizationManager} to use
	 * @return the interceptor
	 * @since 6.0
	 */
	public static AuthorizationManagerBeforeMethodInterceptor secured(
			AuthorizationManager<MethodInvocation> authorizationManager) {
		AuthorizationManagerBeforeMethodInterceptor interceptor = new AuthorizationManagerBeforeMethodInterceptor(
				AuthorizationMethodPointcuts.forAnnotations(Secured.class), authorizationManager);
		interceptor.setOrder(AuthorizationInterceptorsOrder.SECURED.getOrder());
		return interceptor;
	}

	/**
	 * Creates an interceptor for the JSR-250 annotations
	 * @return the interceptor
	 */
	public static AuthorizationManagerBeforeMethodInterceptor jsr250() {
		return jsr250(new Jsr250AuthorizationManager());
	}

	/**
	 * Creates an interceptor for the JSR-250 annotations
	 * @param authorizationManager the {@link Jsr250AuthorizationManager} to use
	 * @return the interceptor
	 */
	public static AuthorizationManagerBeforeMethodInterceptor jsr250(Jsr250AuthorizationManager authorizationManager) {
		AuthorizationManagerBeforeMethodInterceptor interceptor = new AuthorizationManagerBeforeMethodInterceptor(
				AuthorizationMethodPointcuts.forAnnotations(RolesAllowed.class, DenyAll.class, PermitAll.class),
				authorizationManager);
		interceptor.setOrder(AuthorizationInterceptorsOrder.JSR250.getOrder());
		return interceptor;
	}

	/**
	 * Creates an interceptor for the JSR-250 annotations
	 * @param authorizationManager the {@link AuthorizationManager} to use
	 * @return the interceptor
	 * @since 6.0
	 */
	public static AuthorizationManagerBeforeMethodInterceptor jsr250(
			AuthorizationManager<MethodInvocation> authorizationManager) {
		AuthorizationManagerBeforeMethodInterceptor interceptor = new AuthorizationManagerBeforeMethodInterceptor(
				AuthorizationMethodPointcuts.forAnnotations(RolesAllowed.class, DenyAll.class, PermitAll.class),
				authorizationManager);
		interceptor.setOrder(AuthorizationInterceptorsOrder.JSR250.getOrder());
		return interceptor;
	}

	/**
	 * Determine if an {@link Authentication} has access to the {@link MethodInvocation}
	 * using the configured {@link AuthorizationManager}.
	 * @param mi the {@link MethodInvocation} to check
	 * @throws AccessDeniedException if access is not granted
	 */
	@Override
	public Object invoke(MethodInvocation mi) throws Throwable {
		return attemptAuthorization(mi);
	}

	@Override
	public int getOrder() {
		return this.order;
	}

	public void setOrder(int order) {
		this.order = order;
	}

	/**
	 * Use this {@link AuthorizationEventPublisher} to publish the
	 * {@link AuthorizationManager} result.
	 * @param eventPublisher
	 * @since 5.7
	 */
	public void setAuthorizationEventPublisher(AuthorizationEventPublisher eventPublisher) {
		Assert.notNull(eventPublisher, "eventPublisher cannot be null");
		this.eventPublisher = eventPublisher;
	}

	/**
	 * {@inheritDoc}
	 */
	@Override
	public Pointcut getPointcut() {
		return this.pointcut;
	}

	@Override
	public Advice getAdvice() {
		return this;
	}

	@Override
	public boolean isPerInstance() {
		return true;
	}

	/**
	 * Sets the {@link SecurityContextHolderStrategy} to use. The default action is to use
	 * the {@link SecurityContextHolderStrategy} stored in {@link SecurityContextHolder}.
	 *
	 * @since 5.8
	 */
	public void setSecurityContextHolderStrategy(SecurityContextHolderStrategy securityContextHolderStrategy) {
		this.securityContextHolderStrategy = () -> securityContextHolderStrategy;
	}

	// 完成用户的授权操作，如果没有授权成功，则直接抛出授权失败的异常，该方法使用了PreAuthorizeAuthorizationManager管理器完成用户的授权操作
	private Object attemptAuthorization(MethodInvocation mi) throws Throwable {
		this.logger.debug(LogMessage.of(() -> "Authorizing method invocation " + mi));
		AuthorizationResult result;
		try {
<<<<<<< HEAD
			// 校验当前访问方法的权限
			decision = this.authorizationManager.check(this::getAuthentication, mi);
=======
			result = this.authorizationManager.authorize(this::getAuthentication, mi);
>>>>>>> c61ccd96
		}
		catch (AuthorizationDeniedException denied) {
			return handle(mi, denied);
		}
		this.eventPublisher.publishAuthorizationEvent(this::getAuthentication, mi, result);
		if (result != null && !result.isGranted()) {
			this.logger.debug(LogMessage.of(() -> "Failed to authorize " + mi + " with authorization manager "
					+ this.authorizationManager + " and result " + result));
			return handle(mi, result);
		}
		this.logger.debug(LogMessage.of(() -> "Authorized method invocation " + mi));
		return proceed(mi);
	}

	private Object proceed(MethodInvocation mi) throws Throwable {
		try {
			return mi.proceed();
		}
		catch (AuthorizationDeniedException ex) {
			if (this.authorizationManager instanceof MethodAuthorizationDeniedHandler handler) {
				return handler.handleDeniedInvocation(mi, ex);
			}
			return this.defaultHandler.handleDeniedInvocation(mi, ex);
		}
	}

	private Object handle(MethodInvocation mi, AuthorizationDeniedException denied) {
		if (this.authorizationManager instanceof MethodAuthorizationDeniedHandler handler) {
			return handler.handleDeniedInvocation(mi, denied);
		}
		return this.defaultHandler.handleDeniedInvocation(mi, denied);
	}

	private Object handle(MethodInvocation mi, AuthorizationResult result) {
		if (this.authorizationManager instanceof MethodAuthorizationDeniedHandler handler) {
			return handler.handleDeniedInvocation(mi, result);
		}
		return this.defaultHandler.handleDeniedInvocation(mi, result);
	}

	private Authentication getAuthentication() {
		Authentication authentication = this.securityContextHolderStrategy.get().getContext().getAuthentication();
		if (authentication == null) {
			throw new AuthenticationCredentialsNotFoundException(
					"An Authentication object was not found in the SecurityContext");
		}
		return authentication;
	}

}<|MERGE_RESOLUTION|>--- conflicted
+++ resolved
@@ -250,12 +250,8 @@
 		this.logger.debug(LogMessage.of(() -> "Authorizing method invocation " + mi));
 		AuthorizationResult result;
 		try {
-<<<<<<< HEAD
 			// 校验当前访问方法的权限
-			decision = this.authorizationManager.check(this::getAuthentication, mi);
-=======
 			result = this.authorizationManager.authorize(this::getAuthentication, mi);
->>>>>>> c61ccd96
 		}
 		catch (AuthorizationDeniedException denied) {
 			return handle(mi, denied);
