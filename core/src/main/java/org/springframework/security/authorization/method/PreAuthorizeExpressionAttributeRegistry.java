--- conflicted
+++ resolved
@@ -57,14 +57,8 @@
 	@NonNull
 	@Override
 	ExpressionAttribute resolveAttribute(Method method, Class<?> targetClass) {
-<<<<<<< HEAD
-		// 使用反射获取请求方法的注解   通过Aop工具类，
-		Method specificMethod = AopUtils.getMostSpecificMethod(method, targetClass);
 		// 获取权限注解方式中的权限码
-		PreAuthorize preAuthorize = findPreAuthorizeAnnotation(specificMethod, targetClass);
-=======
 		PreAuthorize preAuthorize = findPreAuthorizeAnnotation(method, targetClass);
->>>>>>> 7c9f7d7b
 		if (preAuthorize == null) {
 			return ExpressionAttribute.NULL_ATTRIBUTE;
 		}
