/*
 * Copyright 2002-2025 the original author or authors.
 *
 * Licensed under the Apache License, Version 2.0 (the "License");
 * you may not use this file except in compliance with the License.
 * You may obtain a copy of the License at
 *
 *      https://www.apache.org/licenses/LICENSE-2.0
 *
 * Unless required by applicable law or agreed to in writing, software
 * distributed under the License is distributed on an "AS IS" BASIS,
 * WITHOUT WARRANTIES OR CONDITIONS OF ANY KIND, either express or implied.
 * See the License for the specific language governing permissions and
 * limitations under the License.
 */

package org.springframework.security.config.annotation.method.configuration;

import java.io.Serializable;
import java.lang.annotation.Retention;
import java.lang.annotation.RetentionPolicy;
import java.util.ArrayList;
import java.util.Arrays;
import java.util.Iterator;
import java.util.List;
import java.util.Map;
import java.util.concurrent.ConcurrentHashMap;
import java.util.function.Consumer;
import java.util.function.Supplier;

import io.micrometer.observation.Observation;
import io.micrometer.observation.ObservationHandler;
import io.micrometer.observation.ObservationRegistry;
import io.micrometer.observation.ObservationTextPublisher;
import jakarta.annotation.security.DenyAll;
import org.aopalliance.intercept.MethodInterceptor;
import org.aopalliance.intercept.MethodInvocation;
import org.junit.jupiter.api.Test;
import org.junit.jupiter.api.extension.ExtendWith;
import org.junit.jupiter.params.ParameterizedTest;
import org.junit.jupiter.params.provider.ValueSource;

import org.springframework.aop.Advisor;
import org.springframework.aop.config.AopConfigUtils;
import org.springframework.aop.support.DefaultPointcutAdvisor;
import org.springframework.aop.support.JdkRegexpMethodPointcut;
import org.springframework.beans.BeansException;
import org.springframework.beans.factory.FactoryBean;
import org.springframework.beans.factory.ObjectProvider;
import org.springframework.beans.factory.annotation.Autowired;
import org.springframework.beans.factory.config.BeanDefinition;
import org.springframework.beans.factory.config.BeanPostProcessor;
import org.springframework.beans.factory.support.BeanDefinitionRegistryPostProcessor;
import org.springframework.context.annotation.AdviceMode;
import org.springframework.context.annotation.Bean;
import org.springframework.context.annotation.Configuration;
import org.springframework.context.annotation.Import;
import org.springframework.context.annotation.Role;
import org.springframework.core.annotation.AnnotationAwareOrderComparator;
import org.springframework.core.annotation.AnnotationConfigurationException;
import org.springframework.security.access.AccessDeniedException;
import org.springframework.security.access.PermissionEvaluator;
import org.springframework.security.access.annotation.BusinessService;
import org.springframework.security.access.annotation.BusinessServiceImpl;
import org.springframework.security.access.annotation.ExpressionProtectedBusinessServiceImpl;
import org.springframework.security.access.annotation.Jsr250BusinessServiceImpl;
import org.springframework.security.access.annotation.Secured;
import org.springframework.security.access.expression.method.DefaultMethodSecurityExpressionHandler;
import org.springframework.security.access.expression.method.MethodSecurityExpressionHandler;
import org.springframework.security.access.hierarchicalroles.RoleHierarchy;
import org.springframework.security.access.hierarchicalroles.RoleHierarchyImpl;
import org.springframework.security.access.prepost.PostAuthorize;
import org.springframework.security.access.prepost.PostFilter;
import org.springframework.security.access.prepost.PreAuthorize;
import org.springframework.security.access.prepost.PreFilter;
import org.springframework.security.authorization.AuthorizationDecision;
import org.springframework.security.authorization.AuthorizationEventPublisher;
import org.springframework.security.authorization.AuthorizationManager;
import org.springframework.security.authorization.AuthorizationResult;
import org.springframework.security.authorization.method.AuthorizationAdvisor;
import org.springframework.security.authorization.method.AuthorizationAdvisorProxyFactory;
import org.springframework.security.authorization.method.AuthorizationAdvisorProxyFactory.TargetVisitor;
import org.springframework.security.authorization.method.AuthorizationInterceptorsOrder;
import org.springframework.security.authorization.method.AuthorizationManagerBeforeMethodInterceptor;
import org.springframework.security.authorization.method.AuthorizeReturnObject;
import org.springframework.security.authorization.method.MethodAuthorizationDeniedHandler;
import org.springframework.security.authorization.method.MethodInvocationResult;
import org.springframework.security.authorization.method.PrePostTemplateDefaults;
import org.springframework.security.config.Customizer;
import org.springframework.security.config.annotation.SecurityContextChangedListenerConfig;
import org.springframework.security.config.core.GrantedAuthorityDefaults;
import org.springframework.security.config.observation.SecurityObservationSettings;
import org.springframework.security.config.test.SpringTestContext;
import org.springframework.security.config.test.SpringTestContextExtension;
import org.springframework.security.config.test.SpringTestParentApplicationContextExecutionListener;
import org.springframework.security.core.Authentication;
import org.springframework.security.core.annotation.AnnotationTemplateExpressionDefaults;
import org.springframework.security.core.context.SecurityContextHolderStrategy;
import org.springframework.security.test.context.support.WithAnonymousUser;
import org.springframework.security.test.context.support.WithMockUser;
import org.springframework.security.test.context.support.WithSecurityContextTestExecutionListener;
import org.springframework.stereotype.Component;
import org.springframework.test.context.ContextConfiguration;
import org.springframework.test.context.TestExecutionListeners;
import org.springframework.test.context.junit.jupiter.SpringExtension;
import org.springframework.web.context.ConfigurableWebApplicationContext;
import org.springframework.web.context.support.AnnotationConfigWebApplicationContext;

import static org.assertj.core.api.Assertions.assertThat;
import static org.assertj.core.api.Assertions.assertThatExceptionOfType;
import static org.assertj.core.api.Assertions.assertThatNoException;
import static org.mockito.ArgumentMatchers.any;
import static org.mockito.Mockito.atLeastOnce;
import static org.mockito.Mockito.clearInvocations;
import static org.mockito.Mockito.doCallRealMethod;
import static org.mockito.Mockito.mock;
import static org.mockito.Mockito.never;
import static org.mockito.Mockito.spy;
import static org.mockito.Mockito.times;
import static org.mockito.Mockito.verify;
import static org.mockito.Mockito.verifyNoInteractions;

/**
 * Tests for {@link PrePostMethodSecurityConfiguration}.
 *
 * @author Evgeniy Cheban
 * @author Josh Cummings
 */
@ExtendWith({ SpringExtension.class, SpringTestContextExtension.class })
@ContextConfiguration(classes = SecurityContextChangedListenerConfig.class)
@TestExecutionListeners(listeners = { WithSecurityContextTestExecutionListener.class,
		SpringTestParentApplicationContextExecutionListener.class })
public class PrePostMethodSecurityConfigurationTests {

	public final SpringTestContext spring = new SpringTestContext(this);

	@Autowired(required = false)
	MethodSecurityService methodSecurityService;

	@Autowired(required = false)
	BusinessService businessService;

	@WithMockUser
	@Test
	public void customMethodSecurityPreAuthorizeAdminWhenRoleUserThenAccessDeniedException() {
		this.spring.register(CustomMethodSecurityServiceConfig.class).autowire();
		assertThatExceptionOfType(AccessDeniedException.class).isThrownBy(this.methodSecurityService::preAuthorizeAdmin)
			.withMessage("Access Denied");
	}

	@WithMockUser(roles = "ADMIN")
	@Test
	public void customMethodSecurityPreAuthorizeAdminWhenRoleAdminThenPasses() {
		this.spring.register(CustomMethodSecurityServiceConfig.class).autowire();
		this.methodSecurityService.preAuthorizeAdmin();
	}

	@WithMockUser(roles = "ADMIN")
	@Test
	public void preAuthorizeWhenRoleAdminThenAccessDeniedException() {
		this.spring.register(MethodSecurityServiceConfig.class).autowire();
		assertThatExceptionOfType(AccessDeniedException.class).isThrownBy(this.methodSecurityService::preAuthorize)
			.withMessage("Access Denied");
	}

	@WithAnonymousUser
	@Test
	public void preAuthorizePermitAllWhenRoleAnonymousThenPasses() {
		this.spring.register(MethodSecurityServiceConfig.class).autowire();
		String result = this.methodSecurityService.preAuthorizePermitAll();
		assertThat(result).isNull();
	}

	@WithAnonymousUser
	@Test
	public void preAuthorizeNotAnonymousWhenRoleAnonymousThenAccessDeniedException() {
		this.spring.register(MethodSecurityServiceConfig.class).autowire();
		assertThatExceptionOfType(AccessDeniedException.class)
			.isThrownBy(this.methodSecurityService::preAuthorizeNotAnonymous)
			.withMessage("Access Denied");
	}

	@WithMockUser
	@Test
	public void preAuthorizeNotAnonymousWhenRoleUserThenPasses() {
		this.spring.register(MethodSecurityServiceConfig.class).autowire();
		this.methodSecurityService.preAuthorizeNotAnonymous();
	}

	@WithMockUser
	@Test
	public void securedWhenRoleUserThenAccessDeniedException() {
		this.spring.register(MethodSecurityServiceEnabledConfig.class).autowire();
		assertThatExceptionOfType(AccessDeniedException.class).isThrownBy(this.methodSecurityService::secured)
			.withMessage("Access Denied");
	}

	@WithMockUser(roles = "ADMIN")
	@Test
	public void securedWhenRoleAdminThenPasses() {
		this.spring.register(MethodSecurityServiceConfig.class).autowire();
		String result = this.methodSecurityService.secured();
		assertThat(result).isNull();
	}

	@WithMockUser(roles = "ADMIN")
	@Test
	public void securedUserWhenRoleAdminThenAccessDeniedException() {
		this.spring.register(MethodSecurityServiceEnabledConfig.class).autowire();
		assertThatExceptionOfType(AccessDeniedException.class).isThrownBy(this.methodSecurityService::securedUser)
			.withMessage("Access Denied");
		SecurityContextHolderStrategy strategy = this.spring.getContext().getBean(SecurityContextHolderStrategy.class);
		verify(strategy, atLeastOnce()).getContext();
	}

	@WithMockUser
	@Test
	public void securedUserWhenRoleUserThenPasses() {
		this.spring.register(MethodSecurityServiceConfig.class).autowire();
		String result = this.methodSecurityService.securedUser();
		assertThat(result).isNull();
	}

	@WithMockUser
	@Test
	public void preAuthorizeAdminWhenRoleUserThenAccessDeniedException() {
		this.spring.register(MethodSecurityServiceConfig.class).autowire();
		assertThatExceptionOfType(AccessDeniedException.class).isThrownBy(this.methodSecurityService::preAuthorizeAdmin)
			.withMessage("Access Denied");
	}

	@WithMockUser(roles = "ADMIN")
	@Test
	public void preAuthorizeAdminWhenRoleAdminThenPasses() {
		this.spring.register(MethodSecurityServiceConfig.class).autowire();
		this.methodSecurityService.preAuthorizeAdmin();
	}

	@WithMockUser(roles = "ADMIN")
	@Test
	public void preAuthorizeAdminWhenSecurityContextHolderStrategyThenUses() {
		this.spring.register(MethodSecurityServiceConfig.class).autowire();
		this.methodSecurityService.preAuthorizeAdmin();
		SecurityContextHolderStrategy strategy = this.spring.getContext().getBean(SecurityContextHolderStrategy.class);
		verify(strategy, atLeastOnce()).getContext();
	}

	@WithMockUser(authorities = "PREFIX_ADMIN")
	@Test
	public void preAuthorizeAdminWhenRoleAdminAndCustomPrefixThenPasses() {
		this.spring.register(CustomGrantedAuthorityDefaultsConfig.class, MethodSecurityServiceConfig.class).autowire();
		this.methodSecurityService.preAuthorizeAdmin();
	}

	@WithMockUser
	@Test
	public void postHasPermissionWhenParameterIsNotGrantThenAccessDeniedException() {
		this.spring.register(CustomPermissionEvaluatorConfig.class, MethodSecurityServiceConfig.class).autowire();
		assertThatExceptionOfType(AccessDeniedException.class)
			.isThrownBy(() -> this.methodSecurityService.postHasPermission("deny"))
			.withMessage("Access Denied");
	}

	@WithMockUser
	@Test
	public void postHasPermissionWhenParameterIsGrantThenPasses() {
		this.spring.register(CustomPermissionEvaluatorConfig.class, MethodSecurityServiceConfig.class).autowire();
		String result = this.methodSecurityService.postHasPermission("grant");
		assertThat(result).isNull();
	}

	@WithMockUser
	@Test
	public void postAnnotationWhenParameterIsNotGrantThenAccessDeniedException() {
		this.spring.register(MethodSecurityServiceConfig.class).autowire();
		assertThatExceptionOfType(AccessDeniedException.class)
			.isThrownBy(() -> this.methodSecurityService.postAnnotation("deny"))
			.withMessage("Access Denied");
	}

	@WithMockUser
	@Test
	public void postAnnotationWhenParameterIsGrantThenPasses() {
		this.spring.register(MethodSecurityServiceConfig.class).autowire();
		String result = this.methodSecurityService.postAnnotation("grant");
		assertThat(result).isNull();
	}

	@WithMockUser("bob")
	@Test
	public void methodReturningAListWhenPrePostFiltersConfiguredThenFiltersList() {
		this.spring.register(BusinessServiceConfig.class).autowire();
		List<String> names = new ArrayList<>();
		names.add("bob");
		names.add("joe");
		names.add("sam");
		List<?> result = this.businessService.methodReturningAList(names);
		assertThat(result).hasSize(1);
		assertThat(result.get(0)).isEqualTo("bob");
	}

	@WithMockUser("bob")
	@Test
	public void methodReturningAnArrayWhenPostFilterConfiguredThenFiltersArray() {
		this.spring.register(BusinessServiceConfig.class).autowire();
		List<String> names = new ArrayList<>();
		names.add("bob");
		names.add("joe");
		names.add("sam");
		Object[] result = this.businessService.methodReturningAnArray(names.toArray());
		assertThat(result).hasSize(1);
		assertThat(result[0]).isEqualTo("bob");
	}

	@WithMockUser("bob")
	@Test
	public void securedUserWhenCustomBeforeAdviceConfiguredAndNameBobThenPasses() {
		this.spring.register(CustomAuthorizationManagerBeforeAdviceConfig.class, MethodSecurityServiceConfig.class)
			.autowire();
		String result = this.methodSecurityService.securedUser();
		assertThat(result).isNull();
	}

	@WithMockUser("joe")
	@Test
	public void securedUserWhenCustomBeforeAdviceConfiguredAndNameNotBobThenAccessDeniedException() {
		this.spring.register(CustomAuthorizationManagerBeforeAdviceConfig.class, MethodSecurityServiceConfig.class)
			.autowire();
		assertThatExceptionOfType(AccessDeniedException.class).isThrownBy(this.methodSecurityService::securedUser)
			.withMessage("Access Denied");
	}

	@WithMockUser("bob")
	@Test
	public void securedUserWhenCustomAfterAdviceConfiguredAndNameBobThenGranted() {
		this.spring.register(CustomAuthorizationManagerAfterAdviceConfig.class, MethodSecurityServiceConfig.class)
			.autowire();
		String result = this.methodSecurityService.securedUser();
		assertThat(result).isEqualTo("granted");
	}

	@WithMockUser("joe")
	@Test
	public void securedUserWhenCustomAfterAdviceConfiguredAndNameNotBobThenAccessDeniedException() {
		this.spring.register(CustomAuthorizationManagerAfterAdviceConfig.class, MethodSecurityServiceConfig.class)
			.autowire();
		assertThatExceptionOfType(AccessDeniedException.class).isThrownBy(this.methodSecurityService::securedUser)
			.withMessage("Access Denied for User 'joe'");
	}

	@WithMockUser(roles = "ADMIN")
	@Test
	public void jsr250WhenRoleAdminThenAccessDeniedException() {
		this.spring.register(MethodSecurityServiceEnabledConfig.class).autowire();
		assertThatExceptionOfType(AccessDeniedException.class).isThrownBy(this.methodSecurityService::jsr250)
			.withMessage("Access Denied");
	}

	@WithAnonymousUser
	@Test
	public void jsr250PermitAllWhenRoleAnonymousThenPasses() {
		this.spring.register(MethodSecurityServiceEnabledConfig.class).autowire();
		String result = this.methodSecurityService.jsr250PermitAll();
		assertThat(result).isNull();
	}

	@WithMockUser(roles = "ADMIN")
	@Test
	public void rolesAllowedUserWhenRoleAdminThenAccessDeniedException() {
		this.spring.register(BusinessServiceConfig.class).autowire();
		assertThatExceptionOfType(AccessDeniedException.class).isThrownBy(this.businessService::rolesAllowedUser)
			.withMessage("Access Denied");
		SecurityContextHolderStrategy strategy = this.spring.getContext().getBean(SecurityContextHolderStrategy.class);
		verify(strategy, atLeastOnce()).getContext();
	}

	@WithMockUser
	@Test
	public void rolesAllowedUserWhenRoleUserThenPasses() {
		this.spring.register(BusinessServiceConfig.class).autowire();
		this.businessService.rolesAllowedUser();
	}

	@WithMockUser(roles = { "ADMIN", "USER" })
	@Test
	public void manyAnnotationsWhenMeetsConditionsThenReturnsFilteredList() throws Exception {
		List<String> names = Arrays.asList("harold", "jonathan", "pete", "bo");
		this.spring.register(MethodSecurityServiceEnabledConfig.class).autowire();
		List<String> filtered = this.methodSecurityService.manyAnnotations(new ArrayList<>(names));
		assertThat(filtered).hasSize(2);
		assertThat(filtered).containsExactly("harold", "jonathan");
	}

	// gh-4003
	// gh-4103
	@WithMockUser
	@Test
	public void manyAnnotationsWhenUserThenFails() {
		List<String> names = Arrays.asList("harold", "jonathan", "pete", "bo");
		this.spring.register(MethodSecurityServiceEnabledConfig.class).autowire();
		assertThatExceptionOfType(AccessDeniedException.class)
			.isThrownBy(() -> this.methodSecurityService.manyAnnotations(new ArrayList<>(names)));
	}

	@WithMockUser
	@Test
	public void manyAnnotationsWhenShortListThenFails() {
		List<String> names = Arrays.asList("harold", "jonathan", "pete");
		this.spring.register(MethodSecurityServiceEnabledConfig.class).autowire();
		assertThatExceptionOfType(AccessDeniedException.class)
			.isThrownBy(() -> this.methodSecurityService.manyAnnotations(new ArrayList<>(names)));
	}

	@WithMockUser(roles = "ADMIN")
	@Test
	public void manyAnnotationsWhenAdminThenFails() {
		List<String> names = Arrays.asList("harold", "jonathan", "pete", "bo");
		this.spring.register(MethodSecurityServiceEnabledConfig.class).autowire();
		assertThatExceptionOfType(AccessDeniedException.class)
			.isThrownBy(() -> this.methodSecurityService.manyAnnotations(new ArrayList<>(names)));
	}

	// gh-3183
	@Test
	public void repeatedAnnotationsWhenPresentThenFails() {
		this.spring.register(MethodSecurityServiceConfig.class).autowire();
		assertThatExceptionOfType(AnnotationConfigurationException.class)
			.isThrownBy(() -> this.methodSecurityService.repeatedAnnotations());
	}

	// gh-3183
	@Test
	public void repeatedJsr250AnnotationsWhenPresentThenFails() {
		this.spring.register(Jsr250Config.class).autowire();
		assertThatExceptionOfType(AnnotationConfigurationException.class)
			.isThrownBy(() -> this.businessService.repeatedAnnotations());
	}

	// gh-3183
	@Test
	public void repeatedSecuredAnnotationsWhenPresentThenFails() {
		this.spring.register(SecuredConfig.class).autowire();
		assertThatExceptionOfType(AnnotationConfigurationException.class)
			.isThrownBy(() -> this.businessService.repeatedAnnotations());
	}

	@WithMockUser
	@Test
	public void preAuthorizeWhenAuthorizationEventPublisherThenUses() {
		this.spring.register(MethodSecurityServiceConfig.class, AuthorizationEventPublisherConfig.class).autowire();
		assertThatExceptionOfType(AccessDeniedException.class)
			.isThrownBy(() -> this.methodSecurityService.preAuthorize());
		AuthorizationEventPublisher publisher = this.spring.getContext().getBean(AuthorizationEventPublisher.class);
		verify(publisher).publishAuthorizationEvent(any(Supplier.class), any(MethodInvocation.class),
				any(AuthorizationDecision.class));
	}

	@WithMockUser
	@Test
	public void postAuthorizeWhenAuthorizationEventPublisherThenUses() {
		this.spring.register(MethodSecurityServiceConfig.class, AuthorizationEventPublisherConfig.class).autowire();
		this.methodSecurityService.postAnnotation("grant");
		AuthorizationEventPublisher publisher = this.spring.getContext().getBean(AuthorizationEventPublisher.class);
		verify(publisher).publishAuthorizationEvent(any(Supplier.class), any(MethodInvocationResult.class),
				any(AuthorizationDecision.class));
	}

	// gh-10305
	@WithMockUser
	@Test
	public void beanInSpelWhenEvaluatedThenLooksUpBean() {
		this.spring.register(MethodSecurityServiceConfig.class).autowire();
		this.methodSecurityService.preAuthorizeBean(true);
	}

	@Test
	public void configureWhenAspectJThenRegistersAspects() {
		this.spring.register(AspectJMethodSecurityServiceConfig.class).autowire();
		assertThat(this.spring.getContext().containsBean("preFilterAspect$0")).isTrue();
		assertThat(this.spring.getContext().containsBean("postFilterAspect$0")).isTrue();
		assertThat(this.spring.getContext().containsBean("preAuthorizeAspect$0")).isTrue();
		assertThat(this.spring.getContext().containsBean("postAuthorizeAspect$0")).isTrue();
		assertThat(this.spring.getContext().containsBean("securedAspect$0")).isTrue();
		assertThat(this.spring.getContext().containsBean("annotationSecurityAspect$0")).isFalse();
	}

	@Test
	public void configureWhenBeanOverridingDisallowedThenWorks() {
		this.spring.register(MethodSecurityServiceConfig.class, BusinessServiceConfig.class)
			.postProcessor(disallowBeanOverriding())
			.autowire();
	}

	@WithMockUser(roles = "ADMIN")
	@Test
	public void methodSecurityAdminWhenRoleHierarchyBeanAvailableThenUses() {
		this.spring.register(RoleHierarchyConfig.class, MethodSecurityServiceConfig.class).autowire();
		this.methodSecurityService.preAuthorizeUser();
		this.methodSecurityService.securedUser();
		this.methodSecurityService.jsr250RolesAllowedUser();
	}

	@WithMockUser
	@Test
	public void methodSecurityUserWhenRoleHierarchyBeanAvailableThenUses() {
		this.spring.register(RoleHierarchyConfig.class, MethodSecurityServiceConfig.class).autowire();
		this.methodSecurityService.preAuthorizeUser();
		this.methodSecurityService.securedUser();
		this.methodSecurityService.jsr250RolesAllowedUser();
	}

	@WithMockUser(roles = "ADMIN")
	@Test
	public void methodSecurityAdminWhenAuthorizationEventPublisherBeanAvailableThenUses() {
		this.spring
			.register(RoleHierarchyConfig.class, MethodSecurityServiceConfig.class,
					AuthorizationEventPublisherConfig.class)
			.autowire();
		this.methodSecurityService.preAuthorizeUser();
		this.methodSecurityService.securedUser();
		this.methodSecurityService.jsr250RolesAllowedUser();
	}

	@WithMockUser
	@Test
	public void methodSecurityUserWhenAuthorizationEventPublisherBeanAvailableThenUses() {
		this.spring
			.register(RoleHierarchyConfig.class, MethodSecurityServiceConfig.class,
					AuthorizationEventPublisherConfig.class)
			.autowire();
		this.methodSecurityService.preAuthorizeUser();
		this.methodSecurityService.securedUser();
		this.methodSecurityService.jsr250RolesAllowedUser();
	}

	@Test
	public void allAnnotationsWhenAdviceBeforeOffsetPreFilterThenReturnsFilteredList() {
		this.spring.register(ReturnBeforeOffsetPreFilterConfig.class).autowire();
		List<String> list = Arrays.asList("DropOnPreFilter", "DropOnPreAuthorize", "DropOnPostAuthorize",
				"DropOnPostFilter", "DoNotDrop");
		List<String> filtered = this.methodSecurityService.allAnnotations(new ArrayList<>(list));
		assertThat(filtered).hasSize(5);
		assertThat(filtered).containsExactly("DropOnPreFilter", "DropOnPreAuthorize", "DropOnPostAuthorize",
				"DropOnPostFilter", "DoNotDrop");
	}

	@Test
	public void allAnnotationsWhenAdviceBeforeOffsetPreAuthorizeThenReturnsFilteredList() {
		this.spring.register(ReturnBeforeOffsetPreAuthorizeConfig.class).autowire();
		List<String> list = Arrays.asList("DropOnPreFilter", "DropOnPreAuthorize", "DropOnPostAuthorize",
				"DropOnPostFilter", "DoNotDrop");
		List<String> filtered = this.methodSecurityService.allAnnotations(new ArrayList<>(list));
		assertThat(filtered).hasSize(4);
		assertThat(filtered).containsExactly("DropOnPreAuthorize", "DropOnPostAuthorize", "DropOnPostFilter",
				"DoNotDrop");
	}

	@Test
	public void allAnnotationsWhenAdviceBeforeOffsetSecuredThenReturnsFilteredList() {
		this.spring.register(ReturnBeforeOffsetSecuredConfig.class).autowire();
		List<String> list = Arrays.asList("DropOnPreFilter", "DropOnPreAuthorize", "DropOnPostAuthorize",
				"DropOnPostFilter", "DoNotDrop");
		List<String> filtered = this.methodSecurityService.allAnnotations(new ArrayList<>(list));
		assertThat(filtered).hasSize(3);
		assertThat(filtered).containsExactly("DropOnPostAuthorize", "DropOnPostFilter", "DoNotDrop");
	}

	@Test
	@WithMockUser
	public void allAnnotationsWhenAdviceBeforeOffsetJsr250WithInsufficientRolesThenFails() {
		this.spring.register(ReturnBeforeOffsetJsr250Config.class).autowire();
		List<String> list = Arrays.asList("DropOnPreFilter", "DropOnPreAuthorize", "DropOnPostAuthorize",
				"DropOnPostFilter", "DoNotDrop");
		assertThatExceptionOfType(AccessDeniedException.class)
			.isThrownBy(() -> this.methodSecurityService.allAnnotations(new ArrayList<>(list)));
	}

	@Test
	@WithMockUser(roles = "SECURED")
	public void allAnnotationsWhenAdviceBeforeOffsetJsr250ThenReturnsFilteredList() {
		this.spring.register(ReturnBeforeOffsetJsr250Config.class).autowire();
		List<String> list = Arrays.asList("DropOnPreFilter", "DropOnPreAuthorize", "DropOnPostAuthorize",
				"DropOnPostFilter", "DoNotDrop");
		List<String> filtered = this.methodSecurityService.allAnnotations(new ArrayList<>(list));
		assertThat(filtered).hasSize(3);
		assertThat(filtered).containsExactly("DropOnPostAuthorize", "DropOnPostFilter", "DoNotDrop");
	}

	@Test
	@WithMockUser(roles = { "SECURED" })
	public void allAnnotationsWhenAdviceBeforeOffsetPostAuthorizeWithInsufficientRolesThenFails() {
		this.spring.register(ReturnBeforeOffsetPostAuthorizeConfig.class).autowire();
		List<String> list = Arrays.asList("DropOnPreFilter", "DropOnPreAuthorize", "DropOnPostAuthorize",
				"DropOnPostFilter", "DoNotDrop");
		assertThatExceptionOfType(AccessDeniedException.class)
			.isThrownBy(() -> this.methodSecurityService.allAnnotations(new ArrayList<>(list)));
	}

	@Test
	@WithMockUser(roles = { "SECURED", "JSR250" })
	public void allAnnotationsWhenAdviceBeforeOffsetPostAuthorizeThenReturnsFilteredList() {
		this.spring.register(ReturnBeforeOffsetPostAuthorizeConfig.class).autowire();
		List<String> list = Arrays.asList("DropOnPreFilter", "DropOnPreAuthorize", "DropOnPostAuthorize",
				"DropOnPostFilter", "DoNotDrop");
		List<String> filtered = this.methodSecurityService.allAnnotations(new ArrayList<>(list));
		assertThat(filtered).hasSize(3);
		assertThat(filtered).containsExactly("DropOnPostAuthorize", "DropOnPostFilter", "DoNotDrop");
	}

	@Test
	@WithMockUser(roles = { "SECURED", "JSR250" })
	public void allAnnotationsWhenAdviceBeforeOffsetPostFilterThenReturnsFilteredList() {
		this.spring.register(ReturnBeforeOffsetPostFilterConfig.class).autowire();
		List<String> list = Arrays.asList("DropOnPreFilter", "DropOnPreAuthorize", "DropOnPostAuthorize",
				"DropOnPostFilter", "DoNotDrop");
		List<String> filtered = this.methodSecurityService.allAnnotations(new ArrayList<>(list));
		assertThat(filtered).hasSize(2);
		assertThat(filtered).containsExactly("DropOnPostFilter", "DoNotDrop");
	}

	@Test
	@WithMockUser(roles = { "SECURED", "JSR250" })
	public void allAnnotationsWhenAdviceAfterAllOffsetThenReturnsFilteredList() {
		this.spring.register(ReturnAfterAllOffsetConfig.class).autowire();
		List<String> list = Arrays.asList("DropOnPreFilter", "DropOnPreAuthorize", "DropOnPostAuthorize",
				"DropOnPostFilter", "DoNotDrop");
		List<String> filtered = this.methodSecurityService.allAnnotations(new ArrayList<>(list));
		assertThat(filtered).hasSize(1);
		assertThat(filtered).containsExactly("DoNotDrop");
	}

	@ParameterizedTest
	@ValueSource(classes = { LegacyMetaAnnotationPlaceholderConfig.class, MetaAnnotationPlaceholderConfig.class })
	@WithMockUser
	public void methodeWhenParameterizedPreAuthorizeMetaAnnotationThenPasses(Class<?> config) {
		this.spring.register(config).autowire();
		MetaAnnotationService service = this.spring.getContext().getBean(MetaAnnotationService.class);
		assertThat(service.hasRole("USER")).isTrue();
	}

	@ParameterizedTest
	@ValueSource(classes = { LegacyMetaAnnotationPlaceholderConfig.class, MetaAnnotationPlaceholderConfig.class })
	@WithMockUser
	public void methodRoleWhenPreAuthorizeMetaAnnotationHardcodedParameterThenPasses(Class<?> config) {
		this.spring.register(config).autowire();
		MetaAnnotationService service = this.spring.getContext().getBean(MetaAnnotationService.class);
		assertThat(service.hasUserRole()).isTrue();
	}

	@ParameterizedTest
	@ValueSource(classes = { LegacyMetaAnnotationPlaceholderConfig.class, MetaAnnotationPlaceholderConfig.class })
	public void methodWhenParameterizedAnnotationThenFails(Class<?> config) {
		this.spring.register(config).autowire();
		MetaAnnotationService service = this.spring.getContext().getBean(MetaAnnotationService.class);
		assertThatExceptionOfType(IllegalArgumentException.class)
			.isThrownBy(service::placeholdersOnlyResolvedByMetaAnnotations);
	}

	@ParameterizedTest
	@ValueSource(classes = { LegacyMetaAnnotationPlaceholderConfig.class, MetaAnnotationPlaceholderConfig.class })
	@WithMockUser(authorities = "SCOPE_message:read")
	public void methodWhenMultiplePlaceholdersHasAuthorityThenPasses(Class<?> config) {
		this.spring.register(config).autowire();
		MetaAnnotationService service = this.spring.getContext().getBean(MetaAnnotationService.class);
		assertThat(service.readMessage()).isEqualTo("message");
	}

	@ParameterizedTest
	@ValueSource(classes = { LegacyMetaAnnotationPlaceholderConfig.class, MetaAnnotationPlaceholderConfig.class })
	@WithMockUser(roles = "ADMIN")
	public void methodWhenMultiplePlaceholdersHasRoleThenPasses(Class<?> config) {
		this.spring.register(config).autowire();
		MetaAnnotationService service = this.spring.getContext().getBean(MetaAnnotationService.class);
		assertThat(service.readMessage()).isEqualTo("message");
	}

	@ParameterizedTest
	@ValueSource(classes = { LegacyMetaAnnotationPlaceholderConfig.class, MetaAnnotationPlaceholderConfig.class })
	@WithMockUser
	public void methodWhenPostAuthorizeMetaAnnotationThenAuthorizes(Class<?> config) {
		this.spring.register(config).autowire();
		MetaAnnotationService service = this.spring.getContext().getBean(MetaAnnotationService.class);
		service.startsWithDave("daveMatthews");
		assertThatExceptionOfType(AccessDeniedException.class)
			.isThrownBy(() -> service.startsWithDave("jenniferHarper"));
	}

	@ParameterizedTest
	@ValueSource(classes = { LegacyMetaAnnotationPlaceholderConfig.class, MetaAnnotationPlaceholderConfig.class })
	@WithMockUser
	public void methodWhenPreFilterMetaAnnotationThenFilters(Class<?> config) {
		this.spring.register(config).autowire();
		MetaAnnotationService service = this.spring.getContext().getBean(MetaAnnotationService.class);
		assertThat(service.parametersContainDave(new ArrayList<>(List.of("dave", "carla", "vanessa", "paul"))))
			.containsExactly("dave");
	}

	@ParameterizedTest
	@ValueSource(classes = { LegacyMetaAnnotationPlaceholderConfig.class, MetaAnnotationPlaceholderConfig.class })
	@WithMockUser
	public void methodWhenPostFilterMetaAnnotationThenFilters(Class<?> config) {
		this.spring.register(config).autowire();
		MetaAnnotationService service = this.spring.getContext().getBean(MetaAnnotationService.class);
		assertThat(service.resultsContainDave(new ArrayList<>(List.of("dave", "carla", "vanessa", "paul"))))
			.containsExactly("dave");
	}

	@Test
	@WithMockUser(authorities = "airplane:read")
	public void findByIdWhenAuthorizedResultThenAuthorizes() {
		this.spring.register(AuthorizeResultConfig.class).autowire();
		FlightRepository flights = this.spring.getContext().getBean(FlightRepository.class);
		Flight flight = flights.findById("1");
		assertThatNoException().isThrownBy(flight::getAltitude);
		assertThatNoException().isThrownBy(flight::getSeats);
	}

	@Test
	@WithMockUser(authorities = "seating:read")
	public void findByIdWhenUnauthorizedResultThenDenies() {
		this.spring.register(AuthorizeResultConfig.class).autowire();
		FlightRepository flights = this.spring.getContext().getBean(FlightRepository.class);
		Flight flight = flights.findById("1");
		assertThatNoException().isThrownBy(flight::getSeats);
		assertThatExceptionOfType(AccessDeniedException.class).isThrownBy(flight::getAltitude);
	}

	@Test
	@WithMockUser(authorities = "seating:read")
	public void findAllWhenUnauthorizedResultThenDenies() {
		this.spring.register(AuthorizeResultConfig.class).autowire();
		FlightRepository flights = this.spring.getContext().getBean(FlightRepository.class);
		flights.findAll().forEachRemaining((flight) -> {
			assertThatNoException().isThrownBy(flight::getSeats);
			assertThatExceptionOfType(AccessDeniedException.class).isThrownBy(flight::getAltitude);
		});
	}

	@Test
	public void removeWhenAuthorizedResultThenRemoves() {
		this.spring.register(AuthorizeResultConfig.class).autowire();
		FlightRepository flights = this.spring.getContext().getBean(FlightRepository.class);
		flights.remove("1");
	}

	@Test
	@WithMockUser(authorities = "airplane:read")
	public void findAllWhenPostFilterThenFilters() {
		this.spring.register(AuthorizeResultConfig.class).autowire();
		FlightRepository flights = this.spring.getContext().getBean(FlightRepository.class);
		flights.findAll()
			.forEachRemaining((flight) -> assertThat(flight.getPassengers()).extracting(Passenger::getName)
				.doesNotContain("Kevin Mitnick"));
	}

	@Test
	@WithMockUser(authorities = "airplane:read")
	public void findAllWhenPreFilterThenFilters() {
		this.spring.register(AuthorizeResultConfig.class).autowire();
		FlightRepository flights = this.spring.getContext().getBean(FlightRepository.class);
		flights.findAll().forEachRemaining((flight) -> {
			flight.board(new ArrayList<>(List.of("John")));
			assertThat(flight.getPassengers()).extracting(Passenger::getName).doesNotContain("John");
			flight.board(new ArrayList<>(List.of("John Doe")));
			assertThat(flight.getPassengers()).extracting(Passenger::getName).contains("John Doe");
		});
	}

	@Test
	@WithMockUser(authorities = "seating:read")
	public void findAllWhenNestedPreAuthorizeThenAuthorizes() {
		this.spring.register(AuthorizeResultConfig.class).autowire();
		FlightRepository flights = this.spring.getContext().getBean(FlightRepository.class);
		flights.findAll().forEachRemaining((flight) -> {
			List<Passenger> passengers = flight.getPassengers();
			passengers.forEach((passenger) -> assertThatExceptionOfType(AccessDeniedException.class)
				.isThrownBy(passenger::getName));
		});
	}

	@Test
	@WithMockUser
	void getCardNumberWhenPostAuthorizeAndNotAdminThenReturnMasked() {
		this.spring
			.register(MethodSecurityServiceEnabledConfig.class,
					MethodSecurityService.CardNumberMaskingPostProcessor.class)
			.autowire();
		MethodSecurityService service = this.spring.getContext().getBean(MethodSecurityService.class);
		String cardNumber = service.postAuthorizeGetCardNumberIfAdmin("4444-3333-2222-1111");
		assertThat(cardNumber).isEqualTo("****-****-****-1111");
	}

	@Test
	@WithMockUser
	void getCardNumberWhenPreAuthorizeAndNotAdminThenReturnMasked() {
		this.spring.register(MethodSecurityServiceEnabledConfig.class, MethodSecurityService.StarMaskingHandler.class)
			.autowire();
		MethodSecurityService service = this.spring.getContext().getBean(MethodSecurityService.class);
		String cardNumber = service.preAuthorizeGetCardNumberIfAdmin("4444-3333-2222-1111");
		assertThat(cardNumber).isEqualTo("***");
	}

	@Test
	@WithMockUser
	void getCardNumberWhenPreAuthorizeAndNotAdminAndChildHandlerThenResolveCorrectHandlerAndReturnMasked() {
		this.spring
			.register(MethodSecurityServiceEnabledConfig.class, MethodSecurityService.StarMaskingHandler.class,
					MethodSecurityService.StartMaskingHandlerChild.class)
			.autowire();
		MethodSecurityService service = this.spring.getContext().getBean(MethodSecurityService.class);
		String cardNumber = service.preAuthorizeWithHandlerChildGetCardNumberIfAdmin("4444-3333-2222-1111");
		assertThat(cardNumber).isEqualTo("***-child");
	}

	@Test
	@WithMockUser(roles = "ADMIN")
	void preAuthorizeWhenHandlerAndAccessDeniedNotThrownFromPreAuthorizeThenHandled() {
		this.spring.register(MethodSecurityServiceEnabledConfig.class, MethodSecurityService.StarMaskingHandler.class)
			.autowire();
		MethodSecurityService service = this.spring.getContext().getBean(MethodSecurityService.class);
		assertThat(service.preAuthorizeThrowAccessDeniedManually()).isEqualTo("***");
	}

	@Test
	@WithMockUser(roles = "ADMIN")
	void postAuthorizeWhenHandlerAndAccessDeniedNotThrownFromPostAuthorizeThenHandled() {
		this.spring
			.register(MethodSecurityServiceEnabledConfig.class, MethodSecurityService.PostMaskingPostProcessor.class)
			.autowire();
		MethodSecurityService service = this.spring.getContext().getBean(MethodSecurityService.class);
		assertThat(service.postAuthorizeThrowAccessDeniedManually()).isEqualTo("***");
	}

	@Test
	@WithMockUser
	void preAuthorizeWhenDeniedAndHandlerWithCustomAnnotationThenHandlerCanUseMaskFromOtherAnnotation() {
		this.spring
			.register(MethodSecurityServiceEnabledConfig.class, MethodSecurityService.MaskAnnotationHandler.class)
			.autowire();
		MethodSecurityService service = this.spring.getContext().getBean(MethodSecurityService.class);
		String result = service.preAuthorizeDeniedMethodWithMaskAnnotation();
		assertThat(result).isEqualTo("methodmask");
	}

	@Test
	@WithMockUser
	void preAuthorizeWhenDeniedAndHandlerWithCustomAnnotationInClassThenHandlerCanUseMaskFromOtherAnnotation() {
		this.spring
			.register(MethodSecurityServiceEnabledConfig.class, MethodSecurityService.MaskAnnotationHandler.class)
			.autowire();
		MethodSecurityService service = this.spring.getContext().getBean(MethodSecurityService.class);
		String result = service.preAuthorizeDeniedMethodWithNoMaskAnnotation();
		assertThat(result).isEqualTo("classmask");
	}

	@Test
	@WithMockUser
	void postAuthorizeWhenNullDeniedMetaAnnotationThanWorks() {
		this.spring
			.register(MethodSecurityServiceEnabledConfig.class, LegacyMetaAnnotationPlaceholderConfig.class,
					MethodSecurityService.NullPostProcessor.class)
			.autowire();
		MethodSecurityService service = this.spring.getContext().getBean(MethodSecurityService.class);
		String result = service.postAuthorizeDeniedWithNullDenied();
		assertThat(result).isNull();
	}

	@Test
	@WithMockUser
	void postAuthorizeWhenDeniedAndHandlerWithCustomAnnotationThenHandlerCanUseMaskFromOtherAnnotation() {
		this.spring
			.register(MethodSecurityServiceEnabledConfig.class, MethodSecurityService.MaskAnnotationPostProcessor.class)
			.autowire();
		MethodSecurityService service = this.spring.getContext().getBean(MethodSecurityService.class);
		String result = service.postAuthorizeDeniedMethodWithMaskAnnotation();
		assertThat(result).isEqualTo("methodmask");
	}

	@Test
	@WithMockUser
	void postAuthorizeWhenDeniedAndHandlerWithCustomAnnotationInClassThenHandlerCanUseMaskFromOtherAnnotation() {
		this.spring
			.register(MethodSecurityServiceEnabledConfig.class, MethodSecurityService.MaskAnnotationPostProcessor.class)
			.autowire();
		MethodSecurityService service = this.spring.getContext().getBean(MethodSecurityService.class);
		String result = service.postAuthorizeDeniedMethodWithNoMaskAnnotation();
		assertThat(result).isEqualTo("classmask");
	}

	@Test
	@WithMockUser
	void postAuthorizeWhenDeniedAndHandlerWithCustomAnnotationUsingBeanThenHandlerCanUseMaskFromOtherAnnotation() {
		this.spring
			.register(MethodSecurityServiceEnabledConfig.class, MethodSecurityService.MaskAnnotationPostProcessor.class,
					MyMasker.class)
			.autowire();
		MethodSecurityService service = this.spring.getContext().getBean(MethodSecurityService.class);
		String result = service.postAuthorizeWithMaskAnnotationUsingBean();
		assertThat(result).isEqualTo("ok-masked");
	}

	@Test
	@WithMockUser(roles = "ADMIN")
	void postAuthorizeWhenAllowedAndHandlerWithCustomAnnotationUsingBeanThenInvokeMethodNormally() {
		this.spring
			.register(MethodSecurityServiceEnabledConfig.class, MethodSecurityService.MaskAnnotationPostProcessor.class,
					MyMasker.class)
			.autowire();
		MethodSecurityService service = this.spring.getContext().getBean(MethodSecurityService.class);
		String result = service.postAuthorizeWithMaskAnnotationUsingBean();
		assertThat(result).isEqualTo("ok");
	}

	@Test
	@WithMockUser
	void preAuthorizeWhenDeniedAndHandlerWithCustomAnnotationUsingBeanThenHandlerCanUseMaskFromOtherAnnotation() {
		this.spring
			.register(MethodSecurityServiceEnabledConfig.class, MethodSecurityService.MaskAnnotationHandler.class,
					MyMasker.class)
			.autowire();
		MethodSecurityService service = this.spring.getContext().getBean(MethodSecurityService.class);
		String result = service.preAuthorizeWithMaskAnnotationUsingBean();
		assertThat(result).isEqualTo("mask");
	}

	@Test
	@WithMockUser(roles = "ADMIN")
	void preAuthorizeWhenAllowedAndHandlerWithCustomAnnotationUsingBeanThenInvokeMethodNormally() {
		this.spring
			.register(MethodSecurityServiceEnabledConfig.class, MethodSecurityService.MaskAnnotationHandler.class,
					MyMasker.class)
			.autowire();
		MethodSecurityService service = this.spring.getContext().getBean(MethodSecurityService.class);
		String result = service.preAuthorizeWithMaskAnnotationUsingBean();
		assertThat(result).isEqualTo("ok");
	}

	@Test
	@WithMockUser
	void getUserWhenAuthorizedAndUserEmailIsProtectedAndNotAuthorizedThenReturnEmailMasked() {
		this.spring
			.register(MethodSecurityServiceEnabledConfig.class,
					UserRecordWithEmailProtected.EmailMaskingPostProcessor.class)
			.autowire();
		MethodSecurityService service = this.spring.getContext().getBean(MethodSecurityService.class);
		UserRecordWithEmailProtected user = service.getUserRecordWithEmailProtected();
		assertThat(user.email()).isEqualTo("use******@example.com");
		assertThat(user.name()).isEqualTo("username");
	}

	@Test
	@WithMockUser
	void getUserWhenNotAuthorizedAndHandlerFallbackValueThenReturnFallbackValue() {
		this.spring
			.register(MethodSecurityServiceEnabledConfig.class, MethodSecurityService.UserFallbackDeniedHandler.class)
			.autowire();
		MethodSecurityService service = this.spring.getContext().getBean(MethodSecurityService.class);
		UserRecordWithEmailProtected user = service.getUserWithFallbackWhenUnauthorized();
		assertThat(user.email()).isEqualTo("Protected");
		assertThat(user.name()).isEqualTo("Protected");
	}

	@Test
	@WithMockUser
	void getUserWhenNotAuthorizedThenHandlerUsesCustomAuthorizationDecision() {
		this.spring.register(MethodSecurityServiceConfig.class, CustomResultConfig.class).autowire();
		MethodSecurityService service = this.spring.getContext().getBean(MethodSecurityService.class);
		MethodAuthorizationDeniedHandler handler = this.spring.getContext()
			.getBean(MethodAuthorizationDeniedHandler.class);
		assertThat(service.checkCustomResult(false)).isNull();
		verify(handler).handleDeniedInvocation(any(), any(Authz.AuthzResult.class));
		verify(handler, never()).handleDeniedInvocationResult(any(), any(Authz.AuthzResult.class));
		clearInvocations(handler);
		assertThat(service.checkCustomResult(true)).isNull();
		verify(handler).handleDeniedInvocationResult(any(), any(Authz.AuthzResult.class));
		verify(handler, never()).handleDeniedInvocation(any(), any(Authz.AuthzResult.class));
	}

	// gh-15352
	@Test
	void annotationsInChildClassesDoNotAffectSuperclasses() {
		this.spring.register(AbstractClassConfig.class).autowire();
		this.spring.getContext().getBean(ClassInheritingAbstractClassWithNoAnnotations.class).method();
	}

	// gh-15592
	@Test
	void autowireWhenDefaultsThenCreatesExactlyOneAdvisorPerAnnotation() {
		this.spring.register(MethodSecurityServiceConfig.class).autowire();
		AuthorizationAdvisorProxyFactory proxyFactory = this.spring.getContext()
			.getBean(AuthorizationAdvisorProxyFactory.class);
		assertThat(proxyFactory).hasSize(5);
		assertThat(this.spring.getContext().getBeanNamesForType(AuthorizationAdvisor.class)).hasSize(5)
			.containsExactlyInAnyOrder("preFilterAuthorizationMethodInterceptor",
					"preAuthorizeAuthorizationMethodInterceptor", "postAuthorizeAuthorizationMethodInterceptor",
					"postFilterAuthorizationMethodInterceptor", "authorizeReturnObjectMethodInterceptor");
	}

	// gh-15592
	@Test
	void autowireWhenAspectJAutoProxyAndFactoryBeanThenExactlyOneAdvisorPerAnnotation() {
		this.spring.register(AspectJAwareAutoProxyAndFactoryBeansConfig.class).autowire();
		AuthorizationAdvisorProxyFactory proxyFactory = this.spring.getContext()
			.getBean(AuthorizationAdvisorProxyFactory.class);
		assertThat(proxyFactory).hasSize(5);
		assertThat(this.spring.getContext().getBeanNamesForType(AuthorizationAdvisor.class)).hasSize(5)
			.containsExactlyInAnyOrder("preFilterAuthorizationMethodInterceptor",
					"preAuthorizeAuthorizationMethodInterceptor", "postAuthorizeAuthorizationMethodInterceptor",
					"postFilterAuthorizationMethodInterceptor", "authorizeReturnObjectMethodInterceptor");
	}

	// gh-15651
	@Test
	@WithMockUser(roles = "ADMIN")
	public void adviseWhenPrePostEnabledThenEachInterceptorRunsExactlyOnce() {
		this.spring.register(MethodSecurityServiceConfig.class, CustomMethodSecurityExpressionHandlerConfig.class)
			.autowire();
		MethodSecurityExpressionHandler expressionHandler = this.spring.getContext()
			.getBean(MethodSecurityExpressionHandler.class);
		this.methodSecurityService.manyAnnotations(new ArrayList<>(Arrays.asList("harold", "jonathan", "tim", "bo")));
		verify(expressionHandler, times(4)).createEvaluationContext(any(Supplier.class), any());
	}

	// gh-15721
	@Test
	@WithMockUser(roles = "uid")
	public void methodWhenMetaAnnotationPropertiesHasClassProperties() {
		this.spring.register(MetaAnnotationPlaceholderConfig.class).autowire();
		MetaAnnotationService service = this.spring.getContext().getBean(MetaAnnotationService.class);
		assertThat(service.getIdPath("uid")).isEqualTo("uid");
	}

<<<<<<< HEAD
	@Test
	@WithMockUser
	public void prePostMethodWhenObservationRegistryThenObserved() {
		this.spring.register(MethodSecurityServiceEnabledConfig.class, ObservationRegistryConfig.class).autowire();
		this.methodSecurityService.preAuthorizePermitAll();
		ObservationHandler<?> handler = this.spring.getContext().getBean(ObservationHandler.class);
		verify(handler).onStart(any());
		verify(handler).onStop(any());
		assertThatExceptionOfType(AccessDeniedException.class).isThrownBy(this.methodSecurityService::preAuthorize);
		verify(handler).onError(any());
	}

	@Test
	@WithMockUser
	public void securedMethodWhenObservationRegistryThenObserved() {
		this.spring.register(MethodSecurityServiceEnabledConfig.class, ObservationRegistryConfig.class).autowire();
		this.methodSecurityService.securedUser();
		ObservationHandler<?> handler = this.spring.getContext().getBean(ObservationHandler.class);
		verify(handler).onStart(any());
		verify(handler).onStop(any());
		assertThatExceptionOfType(AccessDeniedException.class).isThrownBy(this.methodSecurityService::secured);
		verify(handler).onError(any());
	}

	@Test
	@WithMockUser
	public void jsr250MethodWhenObservationRegistryThenObserved() {
		this.spring.register(MethodSecurityServiceEnabledConfig.class, ObservationRegistryConfig.class).autowire();
		this.methodSecurityService.jsr250RolesAllowedUser();
		ObservationHandler<?> handler = this.spring.getContext().getBean(ObservationHandler.class);
		verify(handler).onStart(any());
		verify(handler).onStop(any());
		assertThatExceptionOfType(AccessDeniedException.class)
			.isThrownBy(this.methodSecurityService::jsr250RolesAllowed);
		verify(handler).onError(any());
	}

	@Test
	@WithMockUser
	public void prePostMethodWhenExcludeAuthorizationObservationsThenUnobserved() {
		this.spring
			.register(MethodSecurityServiceEnabledConfig.class, ObservationRegistryConfig.class,
					SelectableObservationsConfig.class)
			.autowire();
		this.methodSecurityService.preAuthorizePermitAll();
		ObservationHandler<?> handler = this.spring.getContext().getBean(ObservationHandler.class);
		assertThatExceptionOfType(AccessDeniedException.class).isThrownBy(this.methodSecurityService::preAuthorize);
		verifyNoInteractions(handler);
	}

	@Test
	@WithMockUser
	public void securedMethodWhenExcludeAuthorizationObservationsThenUnobserved() {
		this.spring
			.register(MethodSecurityServiceEnabledConfig.class, ObservationRegistryConfig.class,
					SelectableObservationsConfig.class)
			.autowire();
		this.methodSecurityService.securedUser();
		ObservationHandler<?> handler = this.spring.getContext().getBean(ObservationHandler.class);
		verifyNoInteractions(handler);
	}

	@Test
	@WithMockUser
	public void jsr250MethodWhenExcludeAuthorizationObservationsThenUnobserved() {
		this.spring
			.register(MethodSecurityServiceEnabledConfig.class, ObservationRegistryConfig.class,
					SelectableObservationsConfig.class)
			.autowire();
		this.methodSecurityService.jsr250RolesAllowedUser();
		ObservationHandler<?> handler = this.spring.getContext().getBean(ObservationHandler.class);
		verifyNoInteractions(handler);
=======
	// gh-16819
	@Test
	void autowireWhenDefaultsThenAdvisorAnnotationsAreSorted() {
		this.spring.register(MethodSecurityServiceConfig.class).autowire();
		AuthorizationAdvisorProxyFactory proxyFactory = this.spring.getContext()
			.getBean(AuthorizationAdvisorProxyFactory.class);
		AnnotationAwareOrderComparator comparator = AnnotationAwareOrderComparator.INSTANCE;
		AuthorizationAdvisor previous = null;
		for (AuthorizationAdvisor advisor : proxyFactory) {
			boolean ordered = previous == null || comparator.compare(previous, advisor) < 0;
			assertThat(ordered).isTrue();
			previous = advisor;
		}
>>>>>>> 456604ab
	}

	private static Consumer<ConfigurableWebApplicationContext> disallowBeanOverriding() {
		return (context) -> ((AnnotationConfigWebApplicationContext) context).setAllowBeanDefinitionOverriding(false);
	}

	private static Advisor returnAdvisor(int order) {
		JdkRegexpMethodPointcut pointcut = new JdkRegexpMethodPointcut();
		pointcut.setPattern(".*MethodSecurityServiceImpl.*");
		MethodInterceptor interceptor = (mi) -> mi.getArguments()[0];
		DefaultPointcutAdvisor advisor = new DefaultPointcutAdvisor(pointcut, interceptor);
		advisor.setOrder(order);
		return advisor;
	}

	@Configuration
	static class AuthzConfig {

		@Bean
		Authz authz() {
			return new Authz();
		}

	}

	@Configuration
	@EnableCustomMethodSecurity
	static class CustomMethodSecurityServiceConfig {

		@Bean
		MethodSecurityService methodSecurityService() {
			return new MethodSecurityServiceImpl();
		}

	}

	@Configuration
	@EnableMethodSecurity
	static class MethodSecurityServiceConfig {

		@Bean
		MethodSecurityService methodSecurityService() {
			return new MethodSecurityServiceImpl();
		}

		@Bean
		Authz authz() {
			return new Authz();
		}

	}

	@Configuration
	@EnableMethodSecurity(jsr250Enabled = true)
	static class BusinessServiceConfig {

		@Bean
		BusinessService businessService() {
			return new ExpressionProtectedBusinessServiceImpl();
		}

	}

	@Configuration
	@EnableMethodSecurity(prePostEnabled = false, securedEnabled = true)
	static class SecuredConfig {

		@Bean
		BusinessService businessService() {
			return new BusinessServiceImpl<>();
		}

	}

	@Configuration
	@EnableMethodSecurity(prePostEnabled = false, jsr250Enabled = true)
	static class Jsr250Config {

		@Bean
		BusinessService businessService() {
			return new Jsr250BusinessServiceImpl();
		}

	}

	@Configuration
	@EnableMethodSecurity(securedEnabled = true, jsr250Enabled = true)
	static class MethodSecurityServiceEnabledConfig {

		@Bean
		MethodSecurityService methodSecurityService() {
			return new MethodSecurityServiceImpl();
		}

	}

	@Configuration
	@EnableMethodSecurity
	static class CustomMethodSecurityExpressionHandlerConfig {

		private final MethodSecurityExpressionHandler expressionHandler = spy(
				new DefaultMethodSecurityExpressionHandler());

		@Bean
		MethodSecurityExpressionHandler methodSecurityExpressionHandler() {
			return this.expressionHandler;
		}

	}

	@EnableMethodSecurity
	static class CustomPermissionEvaluatorConfig {

		@Bean
		MethodSecurityExpressionHandler methodSecurityExpressionHandler() {
			DefaultMethodSecurityExpressionHandler expressionHandler = new DefaultMethodSecurityExpressionHandler();
			expressionHandler.setPermissionEvaluator(new PermissionEvaluator() {
				@Override
				public boolean hasPermission(Authentication authentication, Object targetDomainObject,
						Object permission) {
					return "grant".equals(targetDomainObject);
				}

				@Override
				public boolean hasPermission(Authentication authentication, Serializable targetId, String targetType,
						Object permission) {
					throw new UnsupportedOperationException();
				}
			});
			return expressionHandler;
		}

	}

	@Configuration
	@EnableMethodSecurity
	static class CustomGrantedAuthorityDefaultsConfig {

		@Bean
		GrantedAuthorityDefaults grantedAuthorityDefaults() {
			return new GrantedAuthorityDefaults("PREFIX_");
		}

	}

	@Configuration
	@EnableMethodSecurity
	static class CustomAuthorizationManagerBeforeAdviceConfig {

		@Bean
		@Role(BeanDefinition.ROLE_INFRASTRUCTURE)
		Advisor customBeforeAdvice(SecurityContextHolderStrategy strategy) {
			JdkRegexpMethodPointcut pointcut = new JdkRegexpMethodPointcut();
			pointcut.setPattern(".*MethodSecurityServiceImpl.*securedUser");
			AuthorizationManager<MethodInvocation> authorizationManager = (a,
					o) -> new AuthorizationDecision("bob".equals(a.get().getName()));
			AuthorizationManagerBeforeMethodInterceptor before = new AuthorizationManagerBeforeMethodInterceptor(
					pointcut, authorizationManager);
			before.setSecurityContextHolderStrategy(strategy);
			return before;
		}

	}

	@Configuration
	@EnableMethodSecurity
	static class CustomAuthorizationManagerAfterAdviceConfig {

		@Bean
		@Role(BeanDefinition.ROLE_INFRASTRUCTURE)
		Advisor customAfterAdvice(SecurityContextHolderStrategy strategy) {
			JdkRegexpMethodPointcut pointcut = new JdkRegexpMethodPointcut();
			pointcut.setPattern(".*MethodSecurityServiceImpl.*securedUser");
			MethodInterceptor interceptor = (mi) -> {
				Authentication auth = strategy.getContext().getAuthentication();
				if ("bob".equals(auth.getName())) {
					return "granted";
				}
				throw new AccessDeniedException("Access Denied for User '" + auth.getName() + "'");
			};
			DefaultPointcutAdvisor advisor = new DefaultPointcutAdvisor(pointcut, interceptor);
			advisor.setOrder(AuthorizationInterceptorsOrder.POST_FILTER.getOrder() + 1);
			return advisor;
		}

	}

	@Configuration
	static class AuthorizationEventPublisherConfig {

		private final AuthorizationEventPublisher publisher = mock(AuthorizationEventPublisher.class);

		@Bean
		AuthorizationEventPublisher authorizationEventPublisher() {
			doCallRealMethod().when(this.publisher)
				.publishAuthorizationEvent(any(), any(), any(AuthorizationResult.class));
			return this.publisher;
		}

	}

	@EnableMethodSecurity(mode = AdviceMode.ASPECTJ, securedEnabled = true)
	static class AspectJMethodSecurityServiceConfig {

		@Bean
		MethodSecurityService methodSecurityService() {
			return new MethodSecurityServiceImpl();
		}

		@Bean
		Authz authz() {
			return new Authz();
		}

	}

	@Configuration
	@EnableMethodSecurity(jsr250Enabled = true, securedEnabled = true)
	static class RoleHierarchyConfig {

		@Bean
		static RoleHierarchy roleHierarchy() {
			RoleHierarchyImpl roleHierarchyImpl = new RoleHierarchyImpl();
			roleHierarchyImpl.setHierarchy("ROLE_ADMIN > ROLE_USER");
			return roleHierarchyImpl;
		}

	}

	@Import(OffsetConfig.class)
	static class ReturnBeforeOffsetPreFilterConfig {

		@Bean
		@Role(BeanDefinition.ROLE_INFRASTRUCTURE)
		Advisor returnBeforePreFilter() {
			return returnAdvisor(AuthorizationInterceptorsOrder.PRE_FILTER.getOrder() + OffsetConfig.OFFSET - 1);
		}

	}

	@Configuration
	@Import(OffsetConfig.class)
	static class ReturnBeforeOffsetPreAuthorizeConfig {

		@Bean
		@Role(BeanDefinition.ROLE_INFRASTRUCTURE)
		Advisor returnBeforePreAuthorize() {
			return returnAdvisor(AuthorizationInterceptorsOrder.PRE_AUTHORIZE.getOrder() + OffsetConfig.OFFSET - 1);
		}

	}

	@Configuration
	@Import(OffsetConfig.class)
	static class ReturnBeforeOffsetSecuredConfig {

		@Bean
		@Role(BeanDefinition.ROLE_INFRASTRUCTURE)
		Advisor returnBeforeSecured() {
			return returnAdvisor(AuthorizationInterceptorsOrder.SECURED.getOrder() + OffsetConfig.OFFSET - 1);
		}

	}

	@Configuration
	@Import(OffsetConfig.class)
	static class ReturnBeforeOffsetJsr250Config {

		@Bean
		@Role(BeanDefinition.ROLE_INFRASTRUCTURE)
		Advisor returnBeforeJsr250() {
			return returnAdvisor(AuthorizationInterceptorsOrder.JSR250.getOrder() + OffsetConfig.OFFSET - 1);
		}

	}

	@Configuration
	@Import(OffsetConfig.class)
	static class ReturnBeforeOffsetPostAuthorizeConfig {

		@Bean
		@Role(BeanDefinition.ROLE_INFRASTRUCTURE)
		Advisor returnBeforePreAuthorize() {
			return returnAdvisor(AuthorizationInterceptorsOrder.POST_AUTHORIZE.getOrder() + OffsetConfig.OFFSET - 1);
		}

	}

	@Configuration
	@Import(OffsetConfig.class)
	static class ReturnBeforeOffsetPostFilterConfig {

		@Bean
		@Role(BeanDefinition.ROLE_INFRASTRUCTURE)
		Advisor returnBeforePostFilter() {
			return returnAdvisor(AuthorizationInterceptorsOrder.POST_FILTER.getOrder() + OffsetConfig.OFFSET - 1);
		}

	}

	@Configuration
	@Import(OffsetConfig.class)
	static class ReturnAfterAllOffsetConfig {

		@Bean
		@Role(BeanDefinition.ROLE_INFRASTRUCTURE)
		Advisor returnAfterAll() {
			return returnAdvisor(AuthorizationInterceptorsOrder.POST_FILTER.getOrder() + OffsetConfig.OFFSET + 1);
		}

	}

	@Configuration
	@EnableMethodSecurity(offset = OffsetConfig.OFFSET, jsr250Enabled = true, securedEnabled = true)
	static class OffsetConfig {

		static final int OFFSET = 2;

		@Bean
		MethodSecurityService methodSecurityService() {
			return new MethodSecurityServiceImpl();
		}

		@Bean
		Authz authz() {
			return new Authz();
		}

	}

	@Configuration
	@EnableMethodSecurity
	static class LegacyMetaAnnotationPlaceholderConfig {

		@Bean
		PrePostTemplateDefaults methodSecurityDefaults() {
			return new PrePostTemplateDefaults();
		}

		@Bean
		MetaAnnotationService metaAnnotationService() {
			return new MetaAnnotationService();
		}

	}

	@Configuration
	@EnableMethodSecurity
	static class MetaAnnotationPlaceholderConfig {

		@Bean
		AnnotationTemplateExpressionDefaults methodSecurityDefaults() {
			return new AnnotationTemplateExpressionDefaults();
		}

		@Bean
		MetaAnnotationService metaAnnotationService() {
			return new MetaAnnotationService();
		}

	}

	static class MetaAnnotationService {

		@RequireRole(role = "#role")
		boolean hasRole(String role) {
			return true;
		}

		@RequireRole(role = "'USER'")
		boolean hasUserRole() {
			return true;
		}

		@PreAuthorize("hasRole({role})")
		void placeholdersOnlyResolvedByMetaAnnotations() {
		}

		@HasClaim(claim = "message:read", roles = { "'ADMIN'" })
		String readMessage() {
			return "message";
		}

		@ResultStartsWith("dave")
		String startsWithDave(String value) {
			return value;
		}

		@ParameterContains("dave")
		List<String> parametersContainDave(List<String> list) {
			return list;
		}

		@ResultContains("dave")
		List<String> resultsContainDave(List<String> list) {
			return list;
		}

		@RestrictedAccess(entityClass = EntityClass.class)
		String getIdPath(String id) {
			return id;
		}

	}

	@Retention(RetentionPolicy.RUNTIME)
	@PreAuthorize("hasRole({idPath})")
	@interface RestrictedAccess {

		String idPath() default "#id";

		Class<?> entityClass();

		String[] recipes() default {};

	}

	static class EntityClass {

	}

	@Retention(RetentionPolicy.RUNTIME)
	@PreAuthorize("hasRole({role})")
	@interface RequireRole {

		String role();

	}

	@Retention(RetentionPolicy.RUNTIME)
	@PreAuthorize("hasAuthority('SCOPE_{claim}') || hasAnyRole({roles})")
	@interface HasClaim {

		String claim();

		String[] roles() default {};

	}

	@Retention(RetentionPolicy.RUNTIME)
	@PostAuthorize("returnObject.startsWith('{value}')")
	@interface ResultStartsWith {

		String value();

	}

	@Retention(RetentionPolicy.RUNTIME)
	@PreFilter("filterObject.contains('{value}')")
	@interface ParameterContains {

		String value();

	}

	@Retention(RetentionPolicy.RUNTIME)
	@PostFilter("filterObject.contains('{value}')")
	@interface ResultContains {

		String value();

	}

	@EnableMethodSecurity
	@Configuration
	static class AuthorizeResultConfig {

		@Bean
		@Role(BeanDefinition.ROLE_INFRASTRUCTURE)
		static Customizer<AuthorizationAdvisorProxyFactory> skipValueTypes() {
			return (f) -> f.setTargetVisitor(TargetVisitor.defaultsSkipValueTypes());
		}

		@Bean
		FlightRepository flights() {
			FlightRepository flights = new FlightRepository();
			Flight one = new Flight("1", 35000d, 35);
			one.board(new ArrayList<>(List.of("Marie Curie", "Kevin Mitnick", "Ada Lovelace")));
			flights.save(one);
			Flight two = new Flight("2", 32000d, 72);
			two.board(new ArrayList<>(List.of("Albert Einstein")));
			flights.save(two);
			return flights;
		}

		@Bean
		RoleHierarchy roleHierarchy() {
			return RoleHierarchyImpl.withRolePrefix("").role("airplane:read").implies("seating:read").build();
		}

	}

	@AuthorizeReturnObject
	static class FlightRepository {

		private final Map<String, Flight> flights = new ConcurrentHashMap<>();

		Iterator<Flight> findAll() {
			return this.flights.values().iterator();
		}

		Flight findById(String id) {
			return this.flights.get(id);
		}

		Flight save(Flight flight) {
			this.flights.put(flight.getId(), flight);
			return flight;
		}

		void remove(String id) {
			this.flights.remove(id);
		}

	}

	@AuthorizeReturnObject
	static class Flight {

		private final String id;

		private final Double altitude;

		private final Integer seats;

		private final List<Passenger> passengers = new ArrayList<>();

		Flight(String id, Double altitude, Integer seats) {
			this.id = id;
			this.altitude = altitude;
			this.seats = seats;
		}

		String getId() {
			return this.id;
		}

		@PreAuthorize("hasAuthority('airplane:read')")
		Double getAltitude() {
			return this.altitude;
		}

		@PreAuthorize("hasAuthority('seating:read')")
		Integer getSeats() {
			return this.seats;
		}

		@PostAuthorize("hasAuthority('seating:read')")
		@PostFilter("filterObject.name != 'Kevin Mitnick'")
		List<Passenger> getPassengers() {
			return this.passengers;
		}

		@PreAuthorize("hasAuthority('seating:read')")
		@PreFilter("filterObject.contains(' ')")
		void board(List<String> passengers) {
			for (String passenger : passengers) {
				this.passengers.add(new Passenger(passenger));
			}
		}

	}

	public static class Passenger {

		String name;

		public Passenger(String name) {
			this.name = name;
		}

		@PreAuthorize("hasAuthority('airplane:read')")
		public String getName() {
			return this.name;
		}

	}

	@EnableMethodSecurity
	static class CustomResultConfig {

		MethodAuthorizationDeniedHandler handler = mock(MethodAuthorizationDeniedHandler.class);

		@Bean
		MethodAuthorizationDeniedHandler methodAuthorizationDeniedHandler() {
			return this.handler;
		}

	}

	abstract static class AbstractClassWithNoAnnotations {

		String method() {
			return "ok";
		}

	}

	@PreAuthorize("denyAll()")
	@Secured("DENIED")
	@DenyAll
	static class ClassInheritingAbstractClassWithNoAnnotations extends AbstractClassWithNoAnnotations {

	}

	@EnableMethodSecurity(securedEnabled = true, jsr250Enabled = true)
	static class AbstractClassConfig {

		@Bean
		ClassInheritingAbstractClassWithNoAnnotations inheriting() {
			return new ClassInheritingAbstractClassWithNoAnnotations();
		}

	}

	@Configuration
	@EnableMethodSecurity
	static class AspectJAwareAutoProxyAndFactoryBeansConfig {

		@Bean
		static BeanDefinitionRegistryPostProcessor beanDefinitionRegistryPostProcessor() {
			return AopConfigUtils::registerAspectJAnnotationAutoProxyCreatorIfNecessary;
		}

		@Component
		static class MyFactoryBean implements FactoryBean<Object> {

			@Override
			public Object getObject() throws Exception {
				return new Object();
			}

			@Override
			public Class<?> getObjectType() {
				return Object.class;
			}

		}

	}

	@Configuration
	static class ObservationRegistryConfig {

		private final ObservationRegistry registry = ObservationRegistry.create();

		private final ObservationHandler<Observation.Context> handler = spy(new ObservationTextPublisher());

		@Bean
		ObservationRegistry observationRegistry() {
			return this.registry;
		}

		@Bean
		ObservationHandler<Observation.Context> observationHandler() {
			return this.handler;
		}

		@Bean
		ObservationRegistryPostProcessor observationRegistryPostProcessor(
				ObjectProvider<ObservationHandler<Observation.Context>> handler) {
			return new ObservationRegistryPostProcessor(handler);
		}

	}

	static class ObservationRegistryPostProcessor implements BeanPostProcessor {

		private final ObjectProvider<ObservationHandler<Observation.Context>> handler;

		ObservationRegistryPostProcessor(ObjectProvider<ObservationHandler<Observation.Context>> handler) {
			this.handler = handler;
		}

		@Override
		public Object postProcessAfterInitialization(Object bean, String beanName) throws BeansException {
			if (bean instanceof ObservationRegistry registry) {
				registry.observationConfig().observationHandler(this.handler.getObject());
			}
			return bean;
		}

	}

	@Configuration
	static class SelectableObservationsConfig {

		@Bean
		SecurityObservationSettings observabilityDefaults() {
			return SecurityObservationSettings.withDefaults().shouldObserveAuthorizations(false).build();
		}

	}

}<|MERGE_RESOLUTION|>--- conflicted
+++ resolved
@@ -1030,7 +1030,6 @@
 		assertThat(service.getIdPath("uid")).isEqualTo("uid");
 	}
 
-<<<<<<< HEAD
 	@Test
 	@WithMockUser
 	public void prePostMethodWhenObservationRegistryThenObserved() {
@@ -1103,7 +1102,8 @@
 		this.methodSecurityService.jsr250RolesAllowedUser();
 		ObservationHandler<?> handler = this.spring.getContext().getBean(ObservationHandler.class);
 		verifyNoInteractions(handler);
-=======
+	}
+
 	// gh-16819
 	@Test
 	void autowireWhenDefaultsThenAdvisorAnnotationsAreSorted() {
@@ -1117,7 +1117,6 @@
 			assertThat(ordered).isTrue();
 			previous = advisor;
 		}
->>>>>>> 456604ab
 	}
 
 	private static Consumer<ConfigurableWebApplicationContext> disallowBeanOverriding() {
