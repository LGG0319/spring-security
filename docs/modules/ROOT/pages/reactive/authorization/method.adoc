[[jc-erms]]
= EnableReactiveMethodSecurity

Spring Security supports method security by using https://projectreactor.io/docs/core/release/reference/#context[Reactor's Context], which is set up by `ReactiveSecurityContextHolder`.
The following example shows how to retrieve the currently logged in user's message:

[NOTE]
====
<<<<<<< HEAD
For this example to work, the return type of the method must be a `org.reactivestreams.Publisher` (that is, a `Mono` or a `Flux`) or the function must be a Kotlin coroutine function.
=======
For this to work the return type of the method must be a `org.reactivestreams.Publisher` (for example, `Mono`/`Flux`).
>>>>>>> 070dce1b
This is necessary to integrate with Reactor's `Context`.
====

[[jc-enable-reactive-method-security-authorization-manager]]
== EnableReactiveMethodSecurity with AuthorizationManager

In Spring Security 5.8, we can enable annotation-based security using the `@EnableReactiveMethodSecurity(useAuthorizationManager=true)` annotation on any `@Configuration` instance.

This improves upon `@EnableReactiveMethodSecurity` in a number of ways. `@EnableReactiveMethodSecurity(useAuthorizationManager=true)`:

1. Uses the simplified `AuthorizationManager` API instead of metadata sources, config attributes, decision managers, and voters.
This simplifies reuse and customization.
2. Supports reactive return types. Note that we are waiting on https://github.com/spring-projects/spring-framework/issues/22462[additional coroutine support from the Spring Framework] before adding coroutine support.
3. Is built using native Spring AOP, removing abstractions and allowing you to use Spring AOP building blocks to customize
4. Checks for conflicting annotations to ensure an unambiguous security configuration
5. Complies with JSR-250

[NOTE]
====
For earlier versions, please read about similar support with <<jc-enable-reactive-method-security, @EnableReactiveMethodSecurity>>.
====

For example, the following would enable Spring Security's `@PreAuthorize` annotation:

.Method Security Configuration
====
.Java
[source,java,role="primary"]
----
@EnableReactiveMethodSecurity(useAuthorizationManager=true)
public class MethodSecurityConfig {
	// ...
}
----
====

Adding an annotation to a method (on a class or interface) would then limit the access to that method accordingly.
Spring Security's native annotation support defines a set of attributes for the method.
These will be passed to the various method interceptors, like `AuthorizationManagerBeforeReactiveMethodInterceptor`, for it to make the actual decision:

.Method Security Annotation Usage
====
.Java
[source,java,role="primary"]
----
public interface BankService {
	@PreAuthorize("hasRole('USER')")
	Mono<Account> readAccount(Long id);

	@PreAuthorize("hasRole('USER')")
	Flux<Account> findAccounts();

	@PreAuthorize("@func.apply(#account)")
	Mono<Account> post(Account account, Double amount);
}
----
====

In this case `hasRole` refers to the method found in `SecurityExpressionRoot` that gets invoked by the SpEL evaluation engine.

`@bean` refers to a custom component you have defined, where `apply` can return `Boolean` or `Mono<Boolean>` to indicate the authorization decision.
A bean like that might look something like this:

.Method Security Reactive Boolean Expression
====
.Java
[source,java,role="primary"]
----
@Bean
public Function<Account, Mono<Boolean>> func() {
    return (account) -> Mono.defer(() -> Mono.just(account.getId().equals(12)));
}
----
====

=== Customizing Authorization

Spring Security's `@PreAuthorize`, `@PostAuthorize`, `@PreFilter`, and `@PostFilter` ship with rich expression-based support.

[[jc-reactive-method-security-custom-granted-authority-defaults]]

Also, for role-based authorization, Spring Security adds a default `ROLE_` prefix, which is uses when evaluating expressions like `hasRole`.
You can configure the authorization rules to use a different prefix by exposing a `GrantedAuthorityDefaults` bean, like so:

.Custom MethodSecurityExpressionHandler
====
.Java
[source,java,role="primary"]
----
@Bean
static GrantedAuthorityDefaults grantedAuthorityDefaults() {
	return new GrantedAuthorityDefaults("MYPREFIX_");
}
----
====

[TIP]
====
We expose `GrantedAuthorityDefaults` using a `static` method to ensure that Spring publishes it before it initializes Spring Security's method security `@Configuration` classes
====

[[jc-reactive-method-security-custom-authorization-manager]]
=== Custom Authorization Managers

Method authorization is a combination of before- and after-method authorization.

[NOTE]
====
Before-method authorization is performed before the method is invoked.
If that authorization denies access, the method is not invoked, and an `AccessDeniedException` is thrown.
After-method authorization is performed after the method is invoked, but before the method returns to the caller.
If that authorization denies access, the value is not returned, and an `AccessDeniedException` is thrown
====

To recreate what adding `@EnableReactiveMethodSecurity(useAuthorizationManager=true)` does by default, you would publish the following configuration:

.Full Pre-post Method Security Configuration
====
.Java
[source,java,role="primary"]
----
@Configuration
class MethodSecurityConfig {
	@Bean
	BeanDefinitionRegistryPostProcessor aopConfig() {
		return AopConfigUtils::registerAutoProxyCreatorIfNecessary;
	}

	@Bean
	@Role(BeanDefinition.ROLE_INFRASTRUCTURE)
	PreFilterAuthorizationReactiveMethodInterceptor preFilterInterceptor() {
		return new PreFilterAuthorizationReactiveMethodInterceptor();
	}

	@Bean
	@Role(BeanDefinition.ROLE_INFRASTRUCTURE)
	AuthorizationManagerBeforeReactiveMethodInterceptor preAuthorizeInterceptor() {
		return AuthorizationManagerBeforeReactiveMethodInterceptor.preAuthorize();
	}

	@Bean
	@Role(BeanDefinition.ROLE_INFRASTRUCTURE)
	AuthorizationManagerAfterReactiveMethodInterceptor postAuthorizeInterceptor() {
		return AuthorizationManagerAfterReactiveMethodInterceptor.postAuthorize();
	}

	@Bean
	@Role(BeanDefinition.ROLE_INFRASTRUCTURE)
	PostFilterAuthorizationReactiveMethodInterceptor postFilterInterceptor() {
		return new PostFilterAuthorizationReactiveMethodInterceptor();
	}
}
----
====

Notice that Spring Security's method security is built using Spring AOP.
So, interceptors are invoked based on the order specified.
This can be customized by calling `setOrder` on the interceptor instances like so:

.Publish Custom Advisor
====
.Java
[source,java,role="primary"]
----
@Bean
@Role(BeanDefinition.ROLE_INFRASTRUCTURE)
Advisor postFilterAuthorizationMethodInterceptor() {
	PostFilterAuthorizationMethodInterceptor interceptor = new PostFilterAuthorizationReactiveMethodInterceptor();
	interceptor.setOrder(AuthorizationInterceptorOrders.POST_AUTHORIZE.getOrder() - 1);
	return interceptor;
}
----
====

You may want to only support `@PreAuthorize` in your application, in which case you can do the following:

.Only @PreAuthorize Configuration
====
.Java
[source,java,role="primary"]
----
@Configuration
class MethodSecurityConfig {
	@Bean
	BeanDefinitionRegistryPostProcessor aopConfig() {
		return AopConfigUtils::registerAutoProxyCreatorIfNecessary;
	}

	@Bean
	@Role(BeanDefinition.ROLE_INFRASTRUCTURE)
	Advisor preAuthorize() {
		return AuthorizationManagerBeforeMethodInterceptor.preAuthorize();
	}
}
----
====

Or, you may have a custom before-method `ReactiveAuthorizationManager` that you want to add to the list.

In this case, you will need to tell Spring Security both the `ReactiveAuthorizationManager` and to which methods and classes your authorization manager applies.

Thus, you can configure Spring Security to invoke your `ReactiveAuthorizationManager` in between `@PreAuthorize` and `@PostAuthorize` like so:

.Custom Before Advisor
====

.Java
[source,java,role="primary"]
----
@EnableReactiveMethodSecurity(useAuthorizationManager=true)
class MethodSecurityConfig {
	@Bean
	@Role(BeanDefinition.ROLE_INFRASTRUCTURE)
	public Advisor customAuthorize() {
		JdkRegexpMethodPointcut pattern = new JdkRegexpMethodPointcut();
		pattern.setPattern("org.mycompany.myapp.service.*");
		ReactiveAuthorizationManager<MethodInvocation> rule = AuthorityAuthorizationManager.isAuthenticated();
		AuthorizationManagerBeforeReactiveMethodInterceptor interceptor = new AuthorizationManagerBeforeReactiveMethodInterceptor(pattern, rule);
		interceptor.setOrder(AuthorizationInterceptorsOrder.PRE_AUTHORIZE_ADVISOR_ORDER.getOrder() + 1);
		return interceptor;
    }
}
----
====

[TIP]
====
You can place your interceptor in between Spring Security method interceptors using the order constants specified in `AuthorizationInterceptorsOrder`.
====

The same can be done for after-method authorization.
After-method authorization is generally concerned with analysing the return value to verify access.

For example, you might have a method that confirms that the account requested actually belongs to the logged-in user like so:

.@PostAuthorize example
====
.Java
[source,java,role="primary"]
----
public interface BankService {

	@PreAuthorize("hasRole('USER')")
	@PostAuthorize("returnObject.owner == authentication.name")
	Mono<Account> readAccount(Long id);
}
----
====

You can supply your own `AuthorizationMethodInterceptor` to customize how access to the return value is evaluated.

For example, if you have your own custom annotation, you can configure it like so:


.Custom After Advisor
====
.Java
[source,java,role="primary"]
----
@EnableReactiveMethodSecurity(useAuthorizationManager=true)
class MethodSecurityConfig {
	@Bean
	@Role(BeanDefinition.ROLE_INFRASTRUCTURE)
	public Advisor customAuthorize(ReactiveAuthorizationManager<MethodInvocationResult> rules) {
		AnnotationMethodMatcher pattern = new AnnotationMethodMatcher(MySecurityAnnotation.class);
		AuthorizationManagerAfterReactiveMethodInterceptor interceptor = new AuthorizationManagerAfterReactiveMethodInterceptor(pattern, rules);
		interceptor.setOrder(AuthorizationInterceptorsOrder.POST_AUTHORIZE_ADVISOR_ORDER.getOrder() + 1);
		return interceptor;
	}
}
----
====

and it will be invoked after the `@PostAuthorize` interceptor.

== EnableReactiveMethodSecurity

[WARNING]
====
`@EnableReactiveMethodSecurity` also supports Kotlin coroutines, though only to a limited degree.
When intercepting coroutines, only the first interceptor participates.
If any other interceptors are present and come after Spring Security's method security interceptor, https://github.com/spring-projects/spring-framework/issues/22462[they will be skipped].
====

====
.Java
[source,java,role="primary"]
----
Authentication authentication = new TestingAuthenticationToken("user", "password", "ROLE_USER");

Mono<String> messageByUsername = ReactiveSecurityContextHolder.getContext()
	.map(SecurityContext::getAuthentication)
	.map(Authentication::getName)
	.flatMap(this::findMessageByUsername)
	// In a WebFlux application the `subscriberContext` is automatically setup using `ReactorContextWebFilter`
	.contextWrite(ReactiveSecurityContextHolder.withAuthentication(authentication));

StepVerifier.create(messageByUsername)
	.expectNext("Hi user")
	.verifyComplete();
----

.Kotlin
[source,kotlin,role="secondary"]
----
val authentication: Authentication = TestingAuthenticationToken("user", "password", "ROLE_USER")

val messageByUsername: Mono<String> = ReactiveSecurityContextHolder.getContext()
	.map(SecurityContext::getAuthentication)
	.map(Authentication::getName)
	.flatMap(this::findMessageByUsername) // In a WebFlux application the `subscriberContext` is automatically setup using `ReactorContextWebFilter`
	.contextWrite(ReactiveSecurityContextHolder.withAuthentication(authentication))

StepVerifier.create(messageByUsername)
	.expectNext("Hi user")
	.verifyComplete()
----
====

Where `this::findMessageByUsername` is defined as:

====
.Java
[source,java,role="primary"]
----
Mono<String> findMessageByUsername(String username) {
	return Mono.just("Hi " + username);
}
----

.Kotlin
[source,kotlin,role="secondary"]
----
fun findMessageByUsername(username: String): Mono<String> {
	return Mono.just("Hi $username")
}
----
====

The following minimal method security configures method security in reactive applications:

====
.Java
[source,java,role="primary"]
----
@Configuration
@EnableReactiveMethodSecurity
public class SecurityConfig {
	@Bean
	public MapReactiveUserDetailsService userDetailsService() {
		User.UserBuilder userBuilder = User.withDefaultPasswordEncoder();
		UserDetails rob = userBuilder.username("rob")
			.password("rob")
			.roles("USER")
			.build();
		UserDetails admin = userBuilder.username("admin")
			.password("admin")
			.roles("USER","ADMIN")
			.build();
		return new MapReactiveUserDetailsService(rob, admin);
	}
}
----

.Kotlin
[source,kotlin,role="secondary"]
----
@Configuration
@EnableReactiveMethodSecurity
class SecurityConfig {
	@Bean
	fun userDetailsService(): MapReactiveUserDetailsService {
		val userBuilder: User.UserBuilder = User.withDefaultPasswordEncoder()
		val rob = userBuilder.username("rob")
			.password("rob")
			.roles("USER")
			.build()
		val admin = userBuilder.username("admin")
			.password("admin")
			.roles("USER", "ADMIN")
			.build()
		return MapReactiveUserDetailsService(rob, admin)
	}
}
----
====

Consider the following class:

====
.Java
[source,java,role="primary"]
----
@Component
public class HelloWorldMessageService {
	@PreAuthorize("hasRole('ADMIN')")
	public Mono<String> findMessage() {
		return Mono.just("Hello World!");
	}
}
----

.Kotlin
[source,kotlin,role="secondary"]
----
@Component
class HelloWorldMessageService {
	@PreAuthorize("hasRole('ADMIN')")
	fun findMessage(): Mono<String> {
		return Mono.just("Hello World!")
	}
}
----
====

Alternatively, the following class uses Kotlin coroutines:

====
.Kotlin
[source,kotlin,role="primary"]
----
@Component
class HelloWorldMessageService {
    @PreAuthorize("hasRole('ADMIN')")
    suspend fun findMessage(): String {
        delay(10)
        return "Hello World!"
    }
}
----
====


Combined with our configuration above, `@PreAuthorize("hasRole('ADMIN')")` ensures that `findByMessage` is invoked only by a user with the `ADMIN` role.
Note that any of the expressions in standard method security work for `@EnableReactiveMethodSecurity`.
However, at this time, we support only a return type of `Boolean` or `boolean` of the expression.
This means that the expression must not block.

When integrating with xref:reactive/configuration/webflux.adoc#jc-webflux[WebFlux Security], the Reactor Context is automatically established by Spring Security according to the authenticated user:

====
.Java
[source,java,role="primary"]
----
@Configuration
@EnableWebFluxSecurity
@EnableReactiveMethodSecurity
public class SecurityConfig {

	@Bean
	SecurityWebFilterChain springWebFilterChain(ServerHttpSecurity http) throws Exception {
		return http
			// Demonstrate that method security works
			// Best practice to use both for defense in depth
			.authorizeExchange(exchanges -> exchanges
				.anyExchange().permitAll()
			)
			.httpBasic(withDefaults())
			.build();
	}

	@Bean
	MapReactiveUserDetailsService userDetailsService() {
		User.UserBuilder userBuilder = User.withDefaultPasswordEncoder();
		UserDetails rob = userBuilder.username("rob")
			.password("rob")
			.roles("USER")
			.build();
		UserDetails admin = userBuilder.username("admin")
			.password("admin")
			.roles("USER","ADMIN")
			.build();
		return new MapReactiveUserDetailsService(rob, admin);
	}
}
----

.Kotlin
[source,kotlin,role="secondary"]
----
@Configuration
@EnableWebFluxSecurity
@EnableReactiveMethodSecurity
class SecurityConfig {
	@Bean
	open fun springWebFilterChain(http: ServerHttpSecurity): SecurityWebFilterChain {
		return http {
			authorizeExchange {
				authorize(anyExchange, permitAll)
			}
			httpBasic { }
		}
	}

	@Bean
	fun userDetailsService(): MapReactiveUserDetailsService {
		val userBuilder: User.UserBuilder = User.withDefaultPasswordEncoder()
		val rob = userBuilder.username("rob")
			.password("rob")
			.roles("USER")
			.build()
		val admin = userBuilder.username("admin")
			.password("admin")
			.roles("USER", "ADMIN")
			.build()
		return MapReactiveUserDetailsService(rob, admin)
	}
}
----
====

You can find a complete sample in {gh-samples-url}/reactive/webflux/java/method[hellowebflux-method].<|MERGE_RESOLUTION|>--- conflicted
+++ resolved
@@ -6,11 +6,7 @@
 
 [NOTE]
 ====
-<<<<<<< HEAD
-For this example to work, the return type of the method must be a `org.reactivestreams.Publisher` (that is, a `Mono` or a `Flux`) or the function must be a Kotlin coroutine function.
-=======
-For this to work the return type of the method must be a `org.reactivestreams.Publisher` (for example, `Mono`/`Flux`).
->>>>>>> 070dce1b
+For this example to work, the return type of the method must be a `org.reactivestreams.Publisher` (that is, a `Mono` or a `Flux`).
 This is necessary to integrate with Reactor's `Context`.
 ====
 
