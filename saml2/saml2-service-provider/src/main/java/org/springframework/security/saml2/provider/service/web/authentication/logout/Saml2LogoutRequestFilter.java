--- conflicted
+++ resolved
@@ -218,7 +218,7 @@
 				.append("content=\"script-src 'sha256-oZhLbc2kO8b8oaYLrUc7uye1MgVKMyLtPqWR4WtKF+c='\">\n");
 		html.append("        <meta charset=\"utf-8\" />\n");
 		html.append("    </head>\n");
-		html.append("    <body onload=\"document.forms[0].submit()\">\n");
+		html.append("    <body>\n");
 		html.append("        <noscript>\n");
 		html.append("            <p>\n");
 		html.append("                <strong>Note:</strong> Since your browser does not support JavaScript,\n");
@@ -246,12 +246,8 @@
 		html.append("            </noscript>\n");
 		html.append("        </form>\n");
 		html.append("        \n");
-<<<<<<< HEAD
-=======
 		html.append("        <script>window.onload = function() { document.forms[0].submit(); }</script>\n");
->>>>>>> 8d5304f5
 		html.append("    </body>\n");
-		html.append("    <script>window.onload = () => document.forms[0].submit();</script>\n");
 		html.append("</html>");
 		return html.toString();
 	}
